--- conflicted
+++ resolved
@@ -3345,26 +3345,16 @@
 
     void DeleteVertexProgram(HVertexProgram program)
     {
-<<<<<<< HEAD
         assert(program);
         Vulkan::ShaderProgram* shader = (Vulkan::ShaderProgram*) program;
         Vulkan::DeleteShaderProgram(shader);
-=======
-        // TODO: fixme
-        assert(program);
->>>>>>> d4045b7f
     }
 
     void DeleteFragmentProgram(HFragmentProgram program)
     {
-<<<<<<< HEAD
         assert(program);
         Vulkan::ShaderProgram* shader = (Vulkan::ShaderProgram*) program;
         Vulkan::DeleteShaderProgram(shader);
-=======
-        // TODO: fixme
-        assert(program);
->>>>>>> d4045b7f
     }
 
     void EnableProgram(HContext context, HProgram program)
