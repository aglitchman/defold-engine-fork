#include "engine.h"

#include "engine_private.h"

#include <dmsdk/vectormath/cpp/vectormath_aos.h>
#include <sys/stat.h>

#include <stdio.h>
#include <algorithm>

#include <dlib/dlib.h>
#include <dlib/dstrings.h>
#include <dlib/hash.h>
#include <dlib/profile.h>
#include <dlib/time.h>
#include <dlib/math.h>
#include <dlib/path.h>
#include <dlib/sys.h>
#include <dlib/http_client.h>
#include <dlib/buffer.h>
#include <extension/extension.h>
#include <gamesys/gamesys.h>
#include <gamesys/model_ddf.h>
#include <gamesys/physics_ddf.h>
#include <gameobject/gameobject_ddf.h>
#include <gameobject/gameobject_script_util.h>
#include <hid/hid.h>
#include <sound/sound.h>
#include <render/render.h>
#include <render/render_ddf.h>
#include <profiler/profiler.h>
#include <particle/particle.h>
#include <script/sys_ddf.h>
#include <liveupdate/liveupdate.h>

#include "engine_service.h"
#include "engine_version.h"
#include "physics_debug_render.h"

// Embedded resources
// Unfortunately, the draw_line et. al are used in production code
extern unsigned char DEBUG_VPC[];
extern uint32_t DEBUG_VPC_SIZE;
extern unsigned char DEBUG_FPC[];
extern uint32_t DEBUG_FPC_SIZE;

#if defined(DM_RELEASE)
    extern unsigned char BUILTINS_RELEASE_ARCD[];
    extern uint32_t BUILTINS_RELEASE_ARCD_SIZE;
    extern unsigned char BUILTINS_RELEASE_ARCI[];
    extern uint32_t BUILTINS_RELEASE_ARCI_SIZE;
    extern unsigned char BUILTINS_RELEASE_DMANIFEST[];
    extern uint32_t BUILTINS_RELEASE_DMANIFEST_SIZE;

#else
    extern unsigned char BUILTINS_ARCD[];
    extern uint32_t BUILTINS_ARCD_SIZE;
    extern unsigned char BUILTINS_ARCI[];
    extern uint32_t BUILTINS_ARCI_SIZE;
    extern unsigned char BUILTINS_DMANIFEST[];
    extern uint32_t BUILTINS_DMANIFEST_SIZE;

    extern unsigned char CONNECT_PROJECT[];
    extern uint32_t CONNECT_PROJECT_SIZE;
#endif

using namespace Vectormath::Aos;

#if defined(__ANDROID__)
// On Android we need to notify the activity which input method to use
// before the keyboard is brought up. This choice is stored as a
// game.project config and used in dmEngine::Init(), passed along to
// the GLFW Android implementation.
extern "C" {
    extern void _glfwAndroidSetInputMethod(int);
    extern void _glfwAndroidSetImmersiveMode(int);
}
#endif

namespace dmEngine
{
#define SYSTEM_SOCKET_NAME "@system"

    void GetWorldTransform(void* user_data, Point3& position, Quat& rotation)
    {
        if (!user_data)
            return;
        dmGameObject::HInstance instance = (dmGameObject::HInstance)user_data;
        position = dmGameObject::GetWorldPosition(instance);
        rotation = dmGameObject::GetWorldRotation(instance);
    }

    void SetWorldTransform(void* user_data, const Point3& position, const Quat& rotation)
    {
        if (!user_data)
            return;
        dmGameObject::HInstance instance = (dmGameObject::HInstance)user_data;
        dmGameObject::SetPosition(instance, position);
        dmGameObject::SetRotation(instance, rotation);
    }

    void SetObjectModel(void* visual_object, Quat* rotation, Point3* position)
    {
        if (!visual_object) return;
        dmGameObject::HInstance go = (dmGameObject::HInstance) visual_object;
        *position = dmGameObject::GetWorldPosition(go);
        *rotation = dmGameObject::GetWorldRotation(go);
    }

    void OnWindowResize(void* user_data, uint32_t width, uint32_t height)
    {
        uint32_t data_size = sizeof(dmRenderDDF::WindowResized);
        uintptr_t descriptor = (uintptr_t)dmRenderDDF::WindowResized::m_DDFDescriptor;
        dmhash_t message_id = dmRenderDDF::WindowResized::m_DDFDescriptor->m_NameHash;

        dmRenderDDF::WindowResized window_resized;
        window_resized.m_Width = width;
        window_resized.m_Height = height;

        dmMessage::URL receiver;
        dmMessage::ResetURL(receiver);
        dmMessage::Result result = dmMessage::GetSocket(dmRender::RENDER_SOCKET_NAME, &receiver.m_Socket);
        if (result != dmMessage::RESULT_OK)
        {
            dmLogError("Could not find '%s' socket.", dmRender::RENDER_SOCKET_NAME);
        }
        else
        {
            result = dmMessage::Post(0x0, &receiver, message_id, 0, descriptor, &window_resized, data_size, 0);
            if (result != dmMessage::RESULT_OK)
            {
                dmLogError("Could not send 'window_resized' to '%s' socket.", dmRender::RENDER_SOCKET_NAME);
            }
        }

        Engine* engine = (Engine*)user_data;
        engine->m_InvPhysicalWidth = 1.0f / width;
        engine->m_InvPhysicalHeight = 1.0f / height;
        // update gui context
        dmGui::SetPhysicalResolution(engine->m_GuiContext.m_GuiContext, width, height);

        dmGameSystem::OnWindowResized(width, height);
    }

    bool OnWindowClose(void* user_data)
    {
        Engine* engine = (Engine*)user_data;
        engine->m_Alive = false;
        // Never allow closing the window here, clean up and then close manually
        return false;
    }

    void Dispatch(dmMessage::Message *message_object, void* user_ptr);

    static void OnWindowFocus(void* user_data, uint32_t focus)
    {
        Engine* engine = (Engine*)user_data;
        dmExtension::Params params;
        params.m_ConfigFile = engine->m_Config;
        params.m_L          = 0;
        dmExtension::Event event;
        event.m_Event = focus ? dmExtension::EVENT_ID_ACTIVATEAPP : dmExtension::EVENT_ID_DEACTIVATEAPP;
        dmExtension::DispatchEvent( &params, &event );

        dmGameSystem::OnWindowFocus(focus != 0);
    }

    static void OnWindowIconify(void* user_data, uint32_t iconify)
    {
        Engine* engine = (Engine*)user_data;
        dmExtension::Params params;
        params.m_ConfigFile = engine->m_Config;
        params.m_L          = 0;
        dmExtension::Event event;
        event.m_Event = iconify ? dmExtension::EVENT_ID_ICONIFYAPP : dmExtension::EVENT_ID_DEICONIFYAPP;
        dmExtension::DispatchEvent( &params, &event );

        dmGameSystem::OnWindowIconify(iconify != 0);
    }

    Stats::Stats()
    : m_FrameCount(0)
    {

    }

    Engine::Engine(dmEngineService::HEngineService engine_service)
    : m_Config(0)
    , m_Alive(true)
    , m_MainCollection(0)
    , m_LastReloadMTime(0)
    , m_MouseSensitivity(1.0f)
    , m_GraphicsContext(0)
    , m_RenderContext(0)
    , m_SharedScriptContext(0x0)
    , m_GOScriptContext(0x0)
    , m_RenderScriptContext(0x0)
    , m_GuiScriptContext(0x0)
    , m_Factory(0x0)
    , m_SystemSocket(0x0)
    , m_SystemFontMap(0x0)
    , m_HidContext(0x0)
    , m_InputContext(0x0)
    , m_GameInputBinding(0x0)
    , m_DisplayProfiles(0x0)
    , m_RenderScriptPrototype(0x0)
    , m_Stats()
    , m_WasIconified(true)
    , m_QuitOnEsc(false)
    , m_ConnectionAppMode(false)
    , m_RunWhileIconified(0)
    , m_Width(960)
    , m_Height(640)
    , m_InvPhysicalWidth(1.0f/960)
    , m_InvPhysicalHeight(1.0f/640)
    {
        m_EngineService = engine_service;
        m_Register = dmGameObject::NewRegister();
        m_InputBuffer.SetCapacity(64);

        m_PhysicsContext.m_Context3D = 0x0;
        m_PhysicsContext.m_Debug = false;
        m_PhysicsContext.m_3D = false;
        m_GuiContext.m_GuiContext = 0x0;
        m_GuiContext.m_RenderContext = 0x0;
        m_SpriteContext.m_RenderContext = 0x0;
        m_SpriteContext.m_MaxSpriteCount = 0;
        m_SpineModelContext.m_RenderContext = 0x0;
        m_SpineModelContext.m_MaxSpineModelCount = 0;
        m_ModelContext.m_RenderContext = 0x0;
        m_ModelContext.m_MaxModelCount = 0;
        m_MeshContext.m_RenderContext = 0x0;
        m_MeshContext.m_MaxMeshCount = 0;
    }

    HEngine New(dmEngineService::HEngineService engine_service)
    {
        return new Engine(engine_service);
    }

    void Delete(HEngine engine)
    {
        if (engine->m_MainCollection)
            dmResource::Release(engine->m_Factory, engine->m_MainCollection);
        dmGameObject::PostUpdate(engine->m_Register);

        dmHttpClient::ShutdownConnectionPool();

        dmLiveUpdate::Finalize();

        dmGameSystem::ScriptLibContext script_lib_context;
        script_lib_context.m_Factory = engine->m_Factory;
        script_lib_context.m_Register = engine->m_Register;
        if (engine->m_SharedScriptContext) {
            script_lib_context.m_LuaState = dmScript::GetLuaState(engine->m_SharedScriptContext);
            dmGameSystem::FinalizeScriptLibs(script_lib_context);
        } else {
            script_lib_context.m_LuaState = dmScript::GetLuaState(engine->m_GOScriptContext);
            dmGameSystem::FinalizeScriptLibs(script_lib_context);
            if (engine->m_GuiContext.m_GuiContext != 0x0)
            {
                script_lib_context.m_LuaState = dmGui::GetLuaState(engine->m_GuiContext.m_GuiContext);
                dmGameSystem::FinalizeScriptLibs(script_lib_context);
            }
        }

        dmHttpClient::ReopenConnectionPool();

        dmGameObject::DeleteRegister(engine->m_Register);

        UnloadBootstrapContent(engine);

        dmSound::Finalize();

        dmInput::DeleteContext(engine->m_InputContext);

        dmRender::DeleteRenderContext(engine->m_RenderContext, engine->m_RenderScriptContext);

        if (engine->m_HidContext)
        {
            dmHID::Final(engine->m_HidContext);
            dmHID::DeleteContext(engine->m_HidContext);
        }

        if (engine->m_GuiContext.m_GuiContext)
            dmGui::DeleteContext(engine->m_GuiContext.m_GuiContext, engine->m_GuiScriptContext);

        if (engine->m_SharedScriptContext) {
            dmScript::Finalize(engine->m_SharedScriptContext);
            dmScript::DeleteContext(engine->m_SharedScriptContext);
        } else {
            if (engine->m_GOScriptContext) {
                dmScript::Finalize(engine->m_GOScriptContext);
                dmScript::DeleteContext(engine->m_GOScriptContext);
            }
            if (engine->m_RenderScriptContext) {
                dmScript::Finalize(engine->m_RenderScriptContext);
                dmScript::DeleteContext(engine->m_RenderScriptContext);
            }
            if (engine->m_GuiScriptContext) {
                dmScript::Finalize(engine->m_GuiScriptContext);
                dmScript::DeleteContext(engine->m_GuiScriptContext);
            }
        }

        if (engine->m_Factory) {
            dmResource::DeleteFactory(engine->m_Factory);
        }

        if (engine->m_GraphicsContext)
        {
            dmGraphics::CloseWindow(engine->m_GraphicsContext);
            dmGraphics::DeleteContext(engine->m_GraphicsContext);
        }

        if (engine->m_SystemSocket)
            dmMessage::DeleteSocket(engine->m_SystemSocket);

        if (engine->m_PhysicsContext.m_Context3D)
        {
            if (engine->m_PhysicsContext.m_3D)
                dmPhysics::DeleteContext3D(engine->m_PhysicsContext.m_Context3D);
            else
                dmPhysics::DeleteContext2D(engine->m_PhysicsContext.m_Context2D);
        }

        dmExtension::AppParams app_params;
        app_params.m_ConfigFile = engine->m_Config;
        dmExtension::AppFinalize(&app_params);

        dmBuffer::DeleteContext();

        if (engine->m_Config)
        {
            dmConfigFile::Delete(engine->m_Config);
        }

        delete engine;
    }

    dmGraphics::TextureFilter ConvertMinTextureFilter(const char* filter)
    {
        if (strcmp(filter, "linear") == 0)
        {
            return dmGraphics::TEXTURE_FILTER_LINEAR_MIPMAP_NEAREST;
        }
        else
        {
            return dmGraphics::TEXTURE_FILTER_NEAREST_MIPMAP_NEAREST;
        }
    }

    dmGraphics::TextureFilter ConvertMagTextureFilter(const char* filter)
    {
        if (strcmp(filter, "linear") == 0)
        {
            return dmGraphics::TEXTURE_FILTER_LINEAR;
        }
        else
        {
            return dmGraphics::TEXTURE_FILTER_NEAREST;
        }
    }

    static bool GetProjectFile(int argc, char *argv[], char* project_file, uint32_t project_file_size)
    {
        if (argc > 1 && argv[argc-1][0] != '-')
        {
            dmStrlCpy(project_file, argv[argc-1], project_file_size);
            return true;
        }
        else
        {
            char p1[DMPATH_MAX_PATH];
            char p2[DMPATH_MAX_PATH];
            char p3[DMPATH_MAX_PATH];
            char tmp[DMPATH_MAX_PATH];
            char* paths[] = { p1, p2, p3 };
            uint32_t count = 0;

            dmStrlCpy(p1, "./game.projectc", sizeof(p1));
            dmStrlCpy(p2, "build/default/game.projectc", sizeof(p2));
            if (dmSys::GetResourcesPath(argc, argv, tmp, sizeof(tmp)) == dmSys::RESULT_OK)
            {
                dmPath::Concat(tmp, "game.projectc", p3, sizeof(p3));
                count = 3;
            }
            else
            {
                count = 2;
            }

            for (uint32_t i = 0; i < count; ++i)
            {
                if (dmSys::ResourceExists(paths[i]))
                {
                    dmStrlCpy(project_file, paths[i], project_file_size);
                    return true;
                }
            }
        }

        return false;
    }

    static void SetSwapInterval(HEngine engine, int swap_interval)
    {
        if (!engine->m_UseVariableDt)
        {
            swap_interval = dmMath::Max(0, swap_interval);
            // For backward-compatability, hardware vsync with swap_interval 0 on desktop should result in sw vsync
            engine->m_UseSwVsync = (engine->m_VsyncMode == VSYNC_SOFTWARE || (engine->m_VsyncMode == VSYNC_HARDWARE && swap_interval == 0));
            if (engine->m_VsyncMode == VSYNC_HARDWARE && swap_interval > 0) // need to update engine update freq to get correct dt when swap interval changes
                engine->m_UpdateFrequency /= swap_interval;
            dmGraphics::SetSwapInterval(engine->m_GraphicsContext, swap_interval);
        }
    }

    static void SetUpdateFrequency(HEngine engine, uint32_t frequency)
    {
        engine->m_UpdateFrequency = frequency;
        engine->m_UpdateFrequency = dmMath::Max(1U, engine->m_UpdateFrequency);
        dmProfiler::SetUpdateFrequency(engine->m_UpdateFrequency);
    }

    /*
     The game.projectc is located using the following scheme:

     A.
      1. If an argument is specified load the game.project from specified file
     B.
      1. Look for game.project (relative path)
      2. Look for build/default/game.projectc (relative path)
      3. Look for dmSys::GetResourcePath()/game.project
      4. Load first game.project-file found. If none is
         found start the built-in connect application

      The content-root is set to the directory name of
      the project if not overridden in project-file
      (resource.uri)
    */
    bool Init(HEngine engine, int argc, char *argv[])
    {
        dmLogInfo("Defold Engine %s (%.7s)", dmEngineVersion::VERSION, dmEngineVersion::VERSION_SHA1);

        dmSys::EngineInfoParam engine_info;
        engine_info.m_Version = dmEngineVersion::VERSION;
        engine_info.m_VersionSHA1 = dmEngineVersion::VERSION_SHA1;
        engine_info.m_IsDebug = dLib::IsDebugMode();
        dmSys::SetEngineInfo(engine_info);

        char* qoe_s = getenv("DM_QUIT_ON_ESC");
        engine->m_QuitOnEsc = ((qoe_s != 0x0) && (qoe_s[0] == '1'));

        char project_file[DMPATH_MAX_PATH];
        char content_root[DMPATH_MAX_PATH] = ".";
        bool loaded_ok = false;
        if (GetProjectFile(argc, argv, project_file, sizeof(project_file)))
        {
            dmConfigFile::Result cr = dmConfigFile::Load(project_file, argc, (const char**) argv, &engine->m_Config);
            if (cr != dmConfigFile::RESULT_OK)
            {
                if (!engine->m_ConnectionAppMode)
                {
                    dmLogFatal("Unable to load project file: '%s' (%d)", project_file, cr);
                    return false;
                }
                dmLogError("Unable to load project file: '%s' (%d)", project_file, cr);
            }
            else
            {
                loaded_ok = true;
                dmPath::Dirname(project_file, content_root, sizeof(content_root));

                char tmp[DMPATH_MAX_PATH];
                dmStrlCpy(tmp, content_root, sizeof(tmp));
                if (content_root[0])
                {
                    dmStrlCat(tmp, "/game.dmanifest", sizeof(tmp));
                }
                else
                {
                    dmStrlCat(tmp, "game.dmanifest", sizeof(tmp));
                }
                if (dmSys::ResourceExists(tmp))
                {
                    dmStrlCpy(content_root, "dmanif:", sizeof(content_root));
                    dmStrlCat(content_root, tmp, sizeof(content_root));
                }
            }
        }

        if( !loaded_ok )
        {
#if defined(DM_RELEASE)
            dmLogFatal("Unable to load project");
            return false;
#else
            dmConfigFile::Result cr = dmConfigFile::LoadFromBuffer((const char*) CONNECT_PROJECT, CONNECT_PROJECT_SIZE, argc, (const char**) argv, &engine->m_Config);
            if (cr != dmConfigFile::RESULT_OK)
            {
                dmLogFatal("Unable to load builtin connect project");
                return false;
            }
            engine->m_ConnectionAppMode = true;
#endif
        }

        // Catch engine specific arguments
        bool verify_graphics_calls = dLib::IsDebugMode();

        // The default is 1, and the only way to know if the property is manually set, is if it's 0
        // since the values are always written to the project file
        if (0 == dmConfigFile::GetInt(engine->m_Config, "graphics.verify_graphics_calls", 1))
            verify_graphics_calls = false;

        bool renderdoc_support = false;
        const char verify_graphics_calls_arg[] = "--verify-graphics-calls=";
        const char renderdoc_support_arg[] = "--renderdoc";
        for (int i = 0; i < argc; ++i)
        {
            const char* arg = argv[i];
            if (strncmp(verify_graphics_calls_arg, arg, sizeof(verify_graphics_calls_arg)-1) == 0)
            {
                const char* eq = strchr(arg, '=');
                if (strncmp("true", eq+1, sizeof("true")-1) == 0) {
                    verify_graphics_calls = true;
                } else if (strncmp("false", eq+1, sizeof("false")-1) == 0) {
                    verify_graphics_calls = false;
                } else {
                    dmLogWarning("Invalid value used for %s%s.", verify_graphics_calls_arg, eq);
                }
            }
            else if (strncmp(renderdoc_support_arg, arg, sizeof(renderdoc_support_arg)-1) == 0)
            {
                renderdoc_support = true;
            }
        }

        dmBuffer::NewContext();

        dmExtension::AppParams app_params;
        app_params.m_ConfigFile = engine->m_Config;
        dmExtension::Result er = dmExtension::AppInitialize(&app_params);
        if (er != dmExtension::RESULT_OK) {
            dmLogFatal("Failed to initialize extensions (%d)", er);
            return false;
        }

        int write_log = dmConfigFile::GetInt(engine->m_Config, "project.write_log", 0);
        if (write_log) {
            char sys_path[DMPATH_MAX_PATH];
            if (dmSys::GetLogPath(sys_path, sizeof(sys_path)) == dmSys::RESULT_OK) {
                const char* path = dmConfigFile::GetString(engine->m_Config, "project.log_dir", sys_path);
                char full[DMPATH_MAX_PATH];
                dmPath::Concat(path, "log.txt", full, sizeof(full));
                dmSetLogFile(full);
            } else {
                dmLogFatal("Unable to get log-file path");
            }
        }

        const char* update_order = dmConfigFile::GetString(engine->m_Config, "gameobject.update_order", 0);

        // This scope is mainly here to make sure the "Main" scope is created first
        DM_PROFILE(Engine, "Init");

        dmGraphics::ContextParams graphics_context_params;
        graphics_context_params.m_DefaultTextureMinFilter = ConvertMinTextureFilter(dmConfigFile::GetString(engine->m_Config, "graphics.default_texture_min_filter", "linear"));
        graphics_context_params.m_DefaultTextureMagFilter = ConvertMagTextureFilter(dmConfigFile::GetString(engine->m_Config, "graphics.default_texture_mag_filter", "linear"));
        graphics_context_params.m_VerifyGraphicsCalls = verify_graphics_calls;
        graphics_context_params.m_RenderDocSupport = renderdoc_support;

        engine->m_GraphicsContext = dmGraphics::NewContext(graphics_context_params);
        if (engine->m_GraphicsContext == 0x0)
        {
            dmLogFatal("Unable to create the graphics context.");
            return false;
        }

        engine->m_Width = dmConfigFile::GetInt(engine->m_Config, "display.width", 960);
        engine->m_Height = dmConfigFile::GetInt(engine->m_Config, "display.height", 640);

        dmGraphics::WindowParams window_params;
        window_params.m_ResizeCallback = OnWindowResize;
        window_params.m_ResizeCallbackUserData = engine;
        window_params.m_CloseCallback = OnWindowClose;
        window_params.m_CloseCallbackUserData = engine;
        window_params.m_FocusCallback = OnWindowFocus;
        window_params.m_FocusCallbackUserData = engine;
        window_params.m_IconifyCallback = OnWindowIconify;
        window_params.m_IconifyCallbackUserData = engine;
        window_params.m_Width = engine->m_Width;
        window_params.m_Height = engine->m_Height;
        window_params.m_Samples = dmConfigFile::GetInt(engine->m_Config, "display.samples", 0);
        window_params.m_Title = dmConfigFile::GetString(engine->m_Config, "project.title", "TestTitle");
        window_params.m_Fullscreen = (bool) dmConfigFile::GetInt(engine->m_Config, "display.fullscreen", 0);
        window_params.m_PrintDeviceInfo = false;
        window_params.m_HighDPI = (bool) dmConfigFile::GetInt(engine->m_Config, "display.high_dpi", 0);

        dmGraphics::WindowResult window_result = dmGraphics::OpenWindow(engine->m_GraphicsContext, &window_params);
        if (window_result != dmGraphics::WINDOW_RESULT_OK)
        {
            dmLogFatal("Could not open window (%d).", window_result);
            return false;
        }

        uint32_t physical_dpi = dmGraphics::GetDisplayDpi(engine->m_GraphicsContext);
        uint32_t physical_width = dmGraphics::GetWindowWidth(engine->m_GraphicsContext);
        uint32_t physical_height = dmGraphics::GetWindowHeight(engine->m_GraphicsContext);
        engine->m_InvPhysicalWidth = 1.0f / physical_width;
        engine->m_InvPhysicalHeight = 1.0f / physical_height;

        engine->m_PreviousFrameTime = dmTime::GetTime();
        engine->m_FlipTime = dmTime::GetTime();
        engine->m_PreviousRenderTime = 0;
        engine->m_UseSwVsync = false;

#if defined(__MACH__) || defined(__linux__) || defined(_WIN32)
        engine->m_RunWhileIconified = dmConfigFile::GetInt(engine->m_Config, "engine.run_while_iconified", 0);
#endif

        dmGameSystem::OnWindowCreated(physical_width, physical_height);

        bool setting_vsync = dmConfigFile::GetInt(engine->m_Config, "display.vsync", true);
        uint32_t setting_update_frequency = dmConfigFile::GetInt(engine->m_Config, "display.update_frequency", 0);
        uint32_t update_frequency = setting_update_frequency;
        uint32_t swap_interval = 1;

        float clear_color_red = dmConfigFile::GetFloat(engine->m_Config, "render.clear_color_red", 0.0);
        float clear_color_green = dmConfigFile::GetFloat(engine->m_Config, "render.clear_color_green", 0.0);
        float clear_color_blue = dmConfigFile::GetFloat(engine->m_Config, "render.clear_color_blue", 0.0);
        float clear_color_alpha = dmConfigFile::GetFloat(engine->m_Config, "render.clear_color_alpha", 0.0);
        uint32_t clear_color = ((uint32_t)(clear_color_red * 255.0) & 0x000000ff)
                             | (((uint32_t)(clear_color_green * 255.0) & 0x000000ff) << 8)
                             | (((uint32_t)(clear_color_blue * 255.0) & 0x000000ff) << 16)
                             | (((uint32_t)(clear_color_alpha * 255.0) & 0x000000ff) << 24);
        engine->m_ClearColor = clear_color;

        if (!setting_vsync)
        {
            engine->m_UseVariableDt = setting_update_frequency == 0; // if no setting_vsync and update_frequency 0, use variable_dt
            engine->m_VsyncMode = VSYNC_SOFTWARE;
            swap_interval = 0;
        }
        else
        {
            engine->m_UseVariableDt = 0;
            uint32_t refresh_rate = dmGraphics::GetWindowRefreshRate(engine->m_GraphicsContext);
            if (refresh_rate == 0) // default to 60 if read failed
            {
                refresh_rate = 60;
            }
            else // Only bother setting a custom swap interval if we succeeded in getting a window refresh rate
            {
                if (setting_update_frequency > 0)
                {
                    // Calculate closest integer swap-interval from refresh rate and setting_update_frequency
                    float fswap_interval = refresh_rate / setting_update_frequency;
                    swap_interval = dmMath::Max(1U, (uint32_t) fswap_interval);
                }
            }
            update_frequency = refresh_rate;
            engine->m_VsyncMode = VSYNC_HARDWARE;
        }

        SetUpdateFrequency(engine, update_frequency);
        SetSwapInterval(engine, swap_interval);

        const uint32_t max_resources = dmConfigFile::GetInt(engine->m_Config, dmResource::MAX_RESOURCES_KEY, 1024);
        dmResource::NewFactoryParams params;
        int32_t http_cache = dmConfigFile::GetInt(engine->m_Config, "resource.http_cache", 1);
        params.m_MaxResources = max_resources;
        params.m_Flags = 0;
        if (dLib::IsDebugMode())
        {
            params.m_Flags = RESOURCE_FACTORY_FLAGS_RELOAD_SUPPORT;
            if (http_cache)
                params.m_Flags |= RESOURCE_FACTORY_FLAGS_HTTP_CACHE;
        }

#if defined(DM_RELEASE)
        params.m_ArchiveIndex.m_Data = (const void*) BUILTINS_RELEASE_ARCI;
        params.m_ArchiveIndex.m_Size = BUILTINS_RELEASE_ARCI_SIZE;
        params.m_ArchiveData.m_Data = (const void*) BUILTINS_RELEASE_ARCD;
        params.m_ArchiveData.m_Size = BUILTINS_RELEASE_ARCD_SIZE;
        params.m_ArchiveManifest.m_Data = (const void*) BUILTINS_RELEASE_DMANIFEST;
        params.m_ArchiveManifest.m_Size = BUILTINS_RELEASE_DMANIFEST_SIZE;
#else
        params.m_ArchiveIndex.m_Data = (const void*) BUILTINS_ARCI;
        params.m_ArchiveIndex.m_Size = BUILTINS_ARCI_SIZE;
        params.m_ArchiveData.m_Data = (const void*) BUILTINS_ARCD;
        params.m_ArchiveData.m_Size = BUILTINS_ARCD_SIZE;
        params.m_ArchiveManifest.m_Data = (const void*) BUILTINS_DMANIFEST;
        params.m_ArchiveManifest.m_Size = BUILTINS_DMANIFEST_SIZE;
#endif

        const char* resource_uri = dmConfigFile::GetString(engine->m_Config, "resource.uri", content_root);
        dmLogInfo("Loading data from: %s", resource_uri);
        engine->m_Factory = dmResource::NewFactory(&params, resource_uri);
        if (!engine->m_Factory)
        {
            return false;
        }

        dmScript::ClearLuaRefCount(); // Reset the debug counter to 0

        dmArray<dmScript::HContext>& module_script_contexts = engine->m_ModuleContext.m_ScriptContexts;

        bool shared = dmConfigFile::GetInt(engine->m_Config, "script.shared_state", 0);
        if (shared) {
            engine->m_SharedScriptContext = dmScript::NewContext(engine->m_Config, engine->m_Factory, true);
            dmScript::Initialize(engine->m_SharedScriptContext);
            engine->m_GOScriptContext = engine->m_SharedScriptContext;
            engine->m_RenderScriptContext = engine->m_SharedScriptContext;
            engine->m_GuiScriptContext = engine->m_SharedScriptContext;
            module_script_contexts.SetCapacity(1);
            module_script_contexts.Push(engine->m_SharedScriptContext);
        } else {
            engine->m_GOScriptContext = dmScript::NewContext(engine->m_Config, engine->m_Factory, true);
            dmScript::Initialize(engine->m_GOScriptContext);
            engine->m_RenderScriptContext = dmScript::NewContext(engine->m_Config, engine->m_Factory, true);
            dmScript::Initialize(engine->m_RenderScriptContext);
            engine->m_GuiScriptContext = dmScript::NewContext(engine->m_Config, engine->m_Factory, true);
            dmScript::Initialize(engine->m_GuiScriptContext);
            module_script_contexts.SetCapacity(3);
            module_script_contexts.Push(engine->m_GOScriptContext);
            module_script_contexts.Push(engine->m_RenderScriptContext);
            module_script_contexts.Push(engine->m_GuiScriptContext);
        }

        dmHID::NewContextParams new_hid_params = dmHID::NewContextParams();
        new_hid_params.m_GamepadConnectivityCallback = dmInput::GamepadConnectivityCallback;

        // Accelerometer
        int32_t use_accelerometer = dmConfigFile::GetInt(engine->m_Config, "input.use_accelerometer", 1);
        if (use_accelerometer) {
        	dmHID::EnableAccelerometer(); // Creates and enables the accelerometer
        }
        new_hid_params.m_IgnoreAcceleration = use_accelerometer ? 0 : 1;

#if defined(__EMSCRIPTEN__)
        // DEF-2450 Reverse scroll direction for firefox browser
        dmSys::SystemInfo info;
        dmSys::GetSystemInfo(&info);
        if (info.m_UserAgent != 0x0)
        {
            const char* str_firefox = "firefox";
            new_hid_params.m_FlipScrollDirection = (strcasestr(info.m_UserAgent, str_firefox) != NULL) ? 1 : 0;
        }
#endif
        engine->m_HidContext = dmHID::NewContext(new_hid_params);
        dmHID::Init(engine->m_HidContext);

        // The attempt to fallback to other audio devices only has meaning if:
        // - sound is being used
        // - the matching device symbols have been exported for the target device
        dmSound::InitializeParams sound_params;
        static const char* audio_devices[] = {
                "default",
                "null",
                NULL
        };
        int deviceIndex = 0;
        while (NULL != audio_devices[deviceIndex]) {
            sound_params.m_OutputDevice = audio_devices[deviceIndex];
            dmSound::Result soundInit = dmSound::Initialize(engine->m_Config, &sound_params);
            if (dmSound::RESULT_OK == soundInit) {
                dmLogInfo("Initialised sound device '%s'\n", sound_params.m_OutputDevice);
                break;
            }
            ++deviceIndex;
        }

        dmGameObject::Result go_result = dmGameObject::SetCollectionDefaultCapacity(engine->m_Register, dmConfigFile::GetInt(engine->m_Config, dmGameObject::COLLECTION_MAX_INSTANCES_KEY, dmGameObject::DEFAULT_MAX_COLLECTION_CAPACITY));
        if(go_result != dmGameObject::RESULT_OK)
        {
            dmLogFatal("Failed to set max instance count for collections (%d)", go_result);
            return false;
        }

        dmRender::RenderContextParams render_params;
        render_params.m_MaxRenderTypes = 16;
        render_params.m_MaxInstances = (uint32_t) dmConfigFile::GetInt(engine->m_Config, "graphics.max_draw_calls", 1024);
        render_params.m_MaxRenderTargets = 32;
        render_params.m_VertexShaderDesc = ::DEBUG_VPC;
        render_params.m_VertexShaderDescSize = ::DEBUG_VPC_SIZE;
        render_params.m_FragmentShaderDesc = ::DEBUG_FPC;
        render_params.m_FragmentShaderDescSize = ::DEBUG_FPC_SIZE;
        render_params.m_MaxCharacters = (uint32_t) dmConfigFile::GetInt(engine->m_Config, "graphics.max_characters", 2048 * 4);;
        render_params.m_CommandBufferSize = 1024;
        render_params.m_ScriptContext = engine->m_RenderScriptContext;
        render_params.m_MaxDebugVertexCount = (uint32_t) dmConfigFile::GetInt(engine->m_Config, "graphics.max_debug_vertices", 10000);
        engine->m_RenderContext = dmRender::NewRenderContext(engine->m_GraphicsContext, render_params);

        dmGameObject::Initialize(engine->m_Register, engine->m_GOScriptContext);

        engine->m_ParticleFXContext.m_Factory = engine->m_Factory;
        engine->m_ParticleFXContext.m_RenderContext = engine->m_RenderContext;
        engine->m_ParticleFXContext.m_MaxParticleFXCount = dmConfigFile::GetInt(engine->m_Config, dmParticle::MAX_INSTANCE_COUNT_KEY, 64);
        engine->m_ParticleFXContext.m_MaxParticleCount = dmConfigFile::GetInt(engine->m_Config, dmParticle::MAX_PARTICLE_COUNT_KEY, 1024);
        engine->m_ParticleFXContext.m_Debug = false;

        dmInput::NewContextParams input_params;
        input_params.m_HidContext = engine->m_HidContext;
        input_params.m_RepeatDelay = dmConfigFile::GetFloat(engine->m_Config, "input.repeat_delay", 0.5f);
        input_params.m_RepeatInterval = dmConfigFile::GetFloat(engine->m_Config, "input.repeat_interval", 0.2f);
        engine->m_InputContext = dmInput::NewContext(input_params);

        dmMessage::Result mr = dmMessage::NewSocket(SYSTEM_SOCKET_NAME, &engine->m_SystemSocket);
        if (mr != dmMessage::RESULT_OK)
        {
            dmLogFatal("Unable to create system socket: %s (%d)", SYSTEM_SOCKET_NAME, mr);
            return false;
        }

        // rig.max_instance_count is deprecated in favour of component specific max count values.
        // For backwards combatibility we get the rig generic value and take the max of it and each
        // specific component max value.
        int32_t max_rig_instance = dmConfigFile::GetInt(engine->m_Config, "rig.max_instance_count", 128);
        int32_t max_model_count = dmMath::Max(dmConfigFile::GetInt(engine->m_Config, "model.max_count", 128), max_rig_instance);
        int32_t max_spine_count = dmMath::Max(dmConfigFile::GetInt(engine->m_Config, "spine.max_count", 128), max_rig_instance);

        dmGui::NewContextParams gui_params;
        gui_params.m_ScriptContext = engine->m_GuiScriptContext;
        gui_params.m_GetURLCallback = dmGameSystem::GuiGetURLCallback;
        gui_params.m_GetUserDataCallback = dmGameSystem::GuiGetUserDataCallback;
        gui_params.m_ResolvePathCallback = dmGameSystem::GuiResolvePathCallback;
        gui_params.m_GetTextMetricsCallback = dmGameSystem::GuiGetTextMetricsCallback;
        gui_params.m_PhysicalWidth = physical_width;
        gui_params.m_PhysicalHeight = physical_height;
        gui_params.m_DefaultProjectWidth = engine->m_Width;
        gui_params.m_DefaultProjectHeight = engine->m_Height;
        gui_params.m_Dpi = physical_dpi;
        gui_params.m_HidContext = engine->m_HidContext;
        engine->m_GuiContext.m_GuiContext = dmGui::NewContext(&gui_params);
        engine->m_GuiContext.m_RenderContext = engine->m_RenderContext;
        engine->m_GuiContext.m_ScriptContext = engine->m_GuiScriptContext;
        engine->m_GuiContext.m_MaxGuiComponents = dmConfigFile::GetInt(engine->m_Config, "gui.max_count", 64);
        engine->m_GuiContext.m_MaxParticleFXCount = dmConfigFile::GetInt(engine->m_Config, "gui.max_particlefx_count", 64);
        engine->m_GuiContext.m_MaxParticleCount = dmConfigFile::GetInt(engine->m_Config, "gui.max_particle_count", 1024);
        engine->m_GuiContext.m_MaxSpineCount = dmConfigFile::GetInt(engine->m_Config, "gui.max_spine_count", max_spine_count);

        dmPhysics::NewContextParams physics_params;
        physics_params.m_WorldCount = dmConfigFile::GetInt(engine->m_Config, "physics.world_count", 4);
        const char* physics_type = dmConfigFile::GetString(engine->m_Config, "physics.type", "2D");
        physics_params.m_Gravity.setX(dmConfigFile::GetFloat(engine->m_Config, "physics.gravity_x", 0.0f));
        physics_params.m_Gravity.setY(dmConfigFile::GetFloat(engine->m_Config, "physics.gravity_y", -10.0f));
        physics_params.m_Gravity.setZ(dmConfigFile::GetFloat(engine->m_Config, "physics.gravity_z", 0.0f));
        physics_params.m_Scale = dmConfigFile::GetFloat(engine->m_Config, "physics.scale", 1.0f);
        physics_params.m_RayCastLimit2D = dmConfigFile::GetInt(engine->m_Config, "physics.ray_cast_limit_2d", 64);
        physics_params.m_RayCastLimit3D = dmConfigFile::GetInt(engine->m_Config, "physics.ray_cast_limit_3d", 128);
        physics_params.m_TriggerOverlapCapacity = dmConfigFile::GetInt(engine->m_Config, "physics.trigger_overlap_capacity", 16);
        if (physics_params.m_Scale < dmPhysics::MIN_SCALE || physics_params.m_Scale > dmPhysics::MAX_SCALE)
        {
            dmLogWarning("Physics scale must be in the range %.2f - %.2f and has been clamped.", dmPhysics::MIN_SCALE, dmPhysics::MAX_SCALE);
            if (physics_params.m_Scale < dmPhysics::MIN_SCALE)
                physics_params.m_Scale = dmPhysics::MIN_SCALE;
            if (physics_params.m_Scale > dmPhysics::MAX_SCALE)
                physics_params.m_Scale = dmPhysics::MAX_SCALE;
        }
        physics_params.m_ContactImpulseLimit = dmConfigFile::GetFloat(engine->m_Config, "physics.contact_impulse_limit", 0.0f);
        if (dmStrCaseCmp(physics_type, "3D") == 0)
        {
            engine->m_PhysicsContext.m_3D = true;
            engine->m_PhysicsContext.m_Context3D = dmPhysics::NewContext3D(physics_params);
        }
        else if (dmStrCaseCmp(physics_type, "2D") == 0)
        {
            engine->m_PhysicsContext.m_3D = false;
            engine->m_PhysicsContext.m_Context2D = dmPhysics::NewContext2D(physics_params);
        }
        else
        {
            dmLogWarning("Unsupported physics type '%s'. Defaults to 2D", physics_type);
            engine->m_PhysicsContext.m_3D = false;
            engine->m_PhysicsContext.m_Context2D = dmPhysics::NewContext2D(physics_params);
        }
        engine->m_PhysicsContext.m_MaxCollisionCount = dmConfigFile::GetInt(engine->m_Config, dmGameSystem::PHYSICS_MAX_COLLISIONS_KEY, 64);
        engine->m_PhysicsContext.m_MaxContactPointCount = dmConfigFile::GetInt(engine->m_Config, dmGameSystem::PHYSICS_MAX_CONTACTS_KEY, 128);
        engine->m_PhysicsContext.m_Debug = (bool) dmConfigFile::GetInt(engine->m_Config, "physics.debug", 0);

#if !defined(DM_RELEASE)
        dmPhysics::DebugCallbacks debug_callbacks;
        debug_callbacks.m_UserData = engine->m_RenderContext;
        debug_callbacks.m_DrawLines = PhysicsDebugRender::DrawLines;
        debug_callbacks.m_DrawTriangles = PhysicsDebugRender::DrawTriangles;
        debug_callbacks.m_Alpha = dmConfigFile::GetFloat(engine->m_Config, "physics.debug_alpha", 0.9f);
        debug_callbacks.m_Scale = physics_params.m_Scale;
        debug_callbacks.m_InvScale = 1.0f / physics_params.m_Scale;
        debug_callbacks.m_DebugScale = dmConfigFile::GetFloat(engine->m_Config, "physics.debug_scale", 30.0f);
        if (engine->m_PhysicsContext.m_3D)
            dmPhysics::SetDebugCallbacks3D(engine->m_PhysicsContext.m_Context3D, debug_callbacks);
        else
            dmPhysics::SetDebugCallbacks2D(engine->m_PhysicsContext.m_Context2D, debug_callbacks);
#endif

        engine->m_SpriteContext.m_RenderContext = engine->m_RenderContext;
        engine->m_SpriteContext.m_MaxSpriteCount = dmConfigFile::GetInt(engine->m_Config, "sprite.max_count", 128);
        engine->m_SpriteContext.m_Subpixels = dmConfigFile::GetInt(engine->m_Config, "sprite.subpixels", 1);

        engine->m_ModelContext.m_RenderContext = engine->m_RenderContext;
        engine->m_ModelContext.m_Factory = engine->m_Factory;
        engine->m_ModelContext.m_MaxModelCount = max_model_count;

        engine->m_MeshContext.m_RenderContext = engine->m_RenderContext;
        engine->m_MeshContext.m_Factory       = engine->m_Factory;
        engine->m_MeshContext.m_MaxMeshCount = dmConfigFile::GetInt(engine->m_Config, "mesh.max_count", 128);

        engine->m_SpineModelContext.m_RenderContext = engine->m_RenderContext;
        engine->m_SpineModelContext.m_Factory = engine->m_Factory;
        engine->m_SpineModelContext.m_MaxSpineModelCount = max_spine_count;

        engine->m_LabelContext.m_RenderContext      = engine->m_RenderContext;
        engine->m_LabelContext.m_MaxLabelCount      = dmConfigFile::GetInt(engine->m_Config, "label.max_count", 64);
        engine->m_LabelContext.m_Subpixels          = dmConfigFile::GetInt(engine->m_Config, "label.subpixels", 1);

        engine->m_TilemapContext.m_RenderContext    = engine->m_RenderContext;
        engine->m_TilemapContext.m_MaxTilemapCount  = dmConfigFile::GetInt(engine->m_Config, "tilemap.max_count", 16);
        engine->m_TilemapContext.m_MaxTileCount     = dmConfigFile::GetInt(engine->m_Config, "tilemap.max_tile_count", 2048);

        engine->m_SoundContext.m_MaxComponentCount  = dmConfigFile::GetInt(engine->m_Config, "sound.max_component_count", 32);

        engine->m_CollectionProxyContext.m_Factory = engine->m_Factory;
        engine->m_CollectionProxyContext.m_MaxCollectionProxyCount = dmConfigFile::GetInt(engine->m_Config, dmGameSystem::COLLECTION_PROXY_MAX_COUNT_KEY, 8);

        engine->m_FactoryContext.m_MaxFactoryCount = dmConfigFile::GetInt(engine->m_Config, dmGameSystem::FACTORY_MAX_COUNT_KEY, 128);
        engine->m_CollectionFactoryContext.m_MaxCollectionFactoryCount = dmConfigFile::GetInt(engine->m_Config, dmGameSystem::COLLECTION_FACTORY_MAX_COUNT_KEY, 128);
        if (shared)
        {
            engine->m_FactoryContext.m_ScriptContext = engine->m_SharedScriptContext;
            engine->m_CollectionFactoryContext.m_ScriptContext = engine->m_SharedScriptContext;
        }
        else
        {
            engine->m_FactoryContext.m_ScriptContext = engine->m_GOScriptContext;
            engine->m_CollectionFactoryContext.m_ScriptContext = engine->m_GOScriptContext;
        }

        dmResource::Result fact_result;
        dmGameSystem::ScriptLibContext script_lib_context;

        fact_result = dmGameObject::RegisterResourceTypes(engine->m_Factory, engine->m_Register, engine->m_GOScriptContext, &engine->m_ModuleContext);
        if (fact_result != dmResource::RESULT_OK)
            goto bail;
        fact_result = dmGameSystem::RegisterResourceTypes(engine->m_Factory, engine->m_RenderContext, &engine->m_GuiContext, engine->m_InputContext, &engine->m_PhysicsContext);
        if (fact_result != dmResource::RESULT_OK)
            goto bail;

        if (dmGameObject::RegisterComponentTypes(engine->m_Factory, engine->m_Register, engine->m_GOScriptContext) != dmGameObject::RESULT_OK)
            goto bail;

        go_result = dmGameSystem::RegisterComponentTypes(engine->m_Factory, engine->m_Register, engine->m_RenderContext, &engine->m_PhysicsContext, &engine->m_ParticleFXContext, &engine->m_GuiContext, &engine->m_SpriteContext,
                                                                                                &engine->m_CollectionProxyContext, &engine->m_FactoryContext, &engine->m_CollectionFactoryContext, &engine->m_SpineModelContext,
<<<<<<< HEAD
                                                                                                &engine->m_ModelContext, &engine->m_MeshContext, &engine->m_LabelContext, &engine->m_TilemapContext);
=======
                                                                                                &engine->m_ModelContext, &engine->m_LabelContext, &engine->m_TilemapContext,
                                                                                                &engine->m_SoundContext);
>>>>>>> a9332398
        if (go_result != dmGameObject::RESULT_OK)
            goto bail;

        if (!LoadBootstrapContent(engine, engine->m_Config))
        {
            dmLogWarning("Unable to load bootstrap data.");
            goto bail;
        }

#if !defined(DM_RELEASE)
        {
            const char* init_script = dmConfigFile::GetString(engine->m_Config, "bootstrap.debug_init_script", 0);
            if (init_script) {
                char* tmp = strdup(init_script);
                char* iter = 0;
                char* filename = dmStrTok(tmp, ",", &iter);
                do
                {
                    // We need the size, in order to send it as a proper LuaModule message
                    void* data;
                    uint32_t datasize;
                    dmResource::Result r = dmResource::GetRaw(engine->m_Factory, filename, (void**)&data, &datasize);
                    if (r != dmResource::RESULT_OK) {
                        dmLogWarning("Failed to load script: %s (%d)", filename, r);
                        free(tmp);
                        return false;
                    }


                    dmLuaDDF::LuaModule* lua_module = 0;
                    dmDDF::Result e = dmDDF::LoadMessage<dmLuaDDF::LuaModule>(data, datasize, &lua_module);
                    if ( e != dmDDF::RESULT_OK ) {
                        free(tmp);
                        free(data);
                        dmLogWarning("Failed to load LuaModule message from: %s (%d)", filename, r);
                        return dmResource::RESULT_FORMAT_ERROR;
                    }

                    // Due to the fact that the same message can be loaded in two different ways, we have two separate call sites
                    // Here, we have an already resolved filename string.
                    if (engine->m_SharedScriptContext) {
                        dmGameObject::LuaLoad(engine->m_Factory, engine->m_SharedScriptContext, lua_module);
                    }
                    else {
                        dmGameObject::LuaLoad(engine->m_Factory, engine->m_GOScriptContext, lua_module);
                        dmGameObject::LuaLoad(engine->m_Factory, engine->m_GuiScriptContext, lua_module);
                        dmGameObject::LuaLoad(engine->m_Factory, engine->m_RenderScriptContext, lua_module);
                    }

                    dmDDF::FreeMessage(lua_module);
                    free(data);

                } while( (filename = dmStrTok(0, ",", &iter)) );
                free(tmp);
            }
        }
#endif

        dmGui::SetDefaultFont(engine->m_GuiContext.m_GuiContext, engine->m_SystemFontMap);
        dmGui::SetDisplayProfiles(engine->m_GuiContext.m_GuiContext, engine->m_DisplayProfiles);

        // clear it a couple of times, due to initialization of extensions might stall the updates
        for (int i = 0; i < 3; ++i) {
            dmGraphics::BeginFrame(engine->m_GraphicsContext);
            dmGraphics::SetViewport(engine->m_GraphicsContext, 0, 0, dmGraphics::GetWindowWidth(engine->m_GraphicsContext), dmGraphics::GetWindowHeight(engine->m_GraphicsContext));
            dmGraphics::Clear(engine->m_GraphicsContext, dmGraphics::BUFFER_TYPE_COLOR_BIT,
                                        (float)((engine->m_ClearColor>> 0)&0xFF),
                                        (float)((engine->m_ClearColor>> 8)&0xFF),
                                        (float)((engine->m_ClearColor>>16)&0xFF),
                                        (float)((engine->m_ClearColor>>24)&0xFF),
                                        1.0f, 0);
            dmGraphics::Flip(engine->m_GraphicsContext);
        }

        if (engine->m_RenderScriptPrototype) {
            dmRender::RenderScriptResult script_result = InitRenderScriptInstance(engine->m_RenderScriptPrototype->m_Instance);
            if (script_result != dmRender::RENDER_SCRIPT_RESULT_OK) {
                dmLogFatal("Render script could not be initialized.");
                goto bail;
            }
        }

        script_lib_context.m_Factory = engine->m_Factory;
        script_lib_context.m_Register = engine->m_Register;
        if (engine->m_SharedScriptContext) {
            script_lib_context.m_LuaState = dmScript::GetLuaState(engine->m_SharedScriptContext);
            if (!dmGameSystem::InitializeScriptLibs(script_lib_context))
                goto bail;
        } else {
            script_lib_context.m_LuaState = dmScript::GetLuaState(engine->m_GOScriptContext);
            if (!dmGameSystem::InitializeScriptLibs(script_lib_context))
                goto bail;
            script_lib_context.m_LuaState = dmGui::GetLuaState(engine->m_GuiContext.m_GuiContext);
            if (!dmGameSystem::InitializeScriptLibs(script_lib_context))
                goto bail;
        }

        dmLiveUpdate::Initialize(engine->m_Factory);

        fact_result = dmResource::Get(engine->m_Factory, dmConfigFile::GetString(engine->m_Config, "bootstrap.main_collection", "/logic/main.collectionc"), (void**) &engine->m_MainCollection);
        if (fact_result != dmResource::RESULT_OK)
            goto bail;
        dmGameObject::Init(engine->m_MainCollection);

        engine->m_LastReloadMTime = 0;
        struct stat file_stat;
        if (stat("build/default/content/reload", &file_stat) == 0)
        {
            engine->m_LastReloadMTime = (uint32_t) file_stat.st_mtime;
        }

        if (update_order)
        {
            char* tmp = strdup(update_order);
            char* s, *last;
            s = dmStrTok(tmp, ",", &last);
            uint16_t prio = 0;
            while (s)
            {
                dmResource::ResourceType type;
                fact_result = dmResource::GetTypeFromExtension(engine->m_Factory, s, &type);
                if (fact_result == dmResource::RESULT_OK)
                {
                    dmGameObject::SetUpdateOrderPrio(engine->m_Register, type, prio++);
                }
                else
                {
                    dmLogError("Unknown resource-type extension for update_order: %s", s);
                }
                s = dmStrTok(0, ",", &last);
            }
            free(tmp);
        }
        dmGameObject::SortComponentTypes(engine->m_Register);

#if defined(__ANDROID__)
        {
            const char* input_method = dmConfigFile::GetString(engine->m_Config, "android.input_method", "KeyEvents");

            int use_hidden_inputfield = 0;
            if (!strcmp(input_method, "HiddenInputField"))
                use_hidden_inputfield = 1;
            else if (strcmp(input_method, "KeyEvents"))
                dmLogWarning("Unknown Android input method [%s], defaulting to key events", input_method);

            _glfwAndroidSetInputMethod(use_hidden_inputfield);
        }
        {
            int immersive_mode = dmConfigFile::GetInt(engine->m_Config, "android.immersive_mode", 0);
            _glfwAndroidSetImmersiveMode(immersive_mode);
        }
#endif

        if (engine->m_EngineService)
        {
            dmEngineService::InitProfiler(engine->m_EngineService, engine->m_Factory, engine->m_Register);
        }

        return true;

bail:
        return false;
    }

    void GOActionCallback(dmhash_t action_id, dmInput::Action* action, void* user_data)
    {
        Engine* engine = (Engine*)user_data;
        int32_t window_height = dmGraphics::GetWindowHeight(engine->m_GraphicsContext);
        dmArray<dmGameObject::InputAction>* input_buffer = &engine->m_InputBuffer;
        dmGameObject::InputAction input_action;
        input_action.m_ActionId = action_id;
        input_action.m_Value = action->m_Value;
        input_action.m_Pressed = action->m_Pressed;
        input_action.m_Released = action->m_Released;
        input_action.m_Repeated = action->m_Repeated;
        input_action.m_PositionSet = action->m_PositionSet;
        input_action.m_AccelerationSet = action->m_AccelerationSet;
        float width_ratio = engine->m_InvPhysicalWidth * engine->m_Width;
        float height_ratio = engine->m_InvPhysicalHeight * engine->m_Height;
        input_action.m_X = (action->m_X + 0.5f) * width_ratio;
        input_action.m_Y = engine->m_Height - (action->m_Y + 0.5f) * height_ratio;
        input_action.m_DX = action->m_DX * width_ratio;
        input_action.m_DY = -action->m_DY * height_ratio;
        input_action.m_ScreenX = action->m_X;
        input_action.m_ScreenY = window_height - action->m_Y;
        input_action.m_ScreenDX = action->m_DX;
        input_action.m_ScreenDY = -action->m_DY;
        input_action.m_AccX = action->m_AccX;
        input_action.m_AccY = action->m_AccY;
        input_action.m_AccZ = action->m_AccZ;

        input_action.m_TouchCount = action->m_TouchCount;
        int tc = action->m_TouchCount;
        for (int i = 0; i < tc; ++i) {
            dmHID::Touch& a = action->m_Touch[i];
            dmHID::Touch& ia = input_action.m_Touch[i];
            ia = action->m_Touch[i];
            ia.m_Id = a.m_Id;
            ia.m_X = (a.m_X + 0.5f) * width_ratio;
            ia.m_Y = engine->m_Height - (a.m_Y + 0.5f) * height_ratio;
            ia.m_DX = a.m_DX * width_ratio;
            ia.m_DY = -a.m_DY * height_ratio;
            ia.m_ScreenX = a.m_X;
            ia.m_ScreenY = window_height - a.m_Y;
            ia.m_ScreenDX = a.m_DX;
            ia.m_ScreenDY = -a.m_DY;
        }

        input_action.m_TextCount = action->m_TextCount;
        input_action.m_HasText = action->m_HasText;
        tc = action->m_TextCount;
        for (int i = 0; i < tc; ++i) {
            input_action.m_Text[i] = action->m_Text[i];
        }

        input_action.m_IsGamepad = action->m_IsGamepad;
        input_action.m_GamepadIndex = action->m_GamepadIndex;
        input_action.m_GamepadDisconnected = action->m_GamepadDisconnected;
        input_action.m_GamepadConnected = action->m_GamepadConnected;

        input_buffer->Push(input_action);
    }

    uint16_t GetHttpPort(HEngine engine)
    {
        if (engine->m_EngineService)
        {
            return dmEngineService::GetPort(engine->m_EngineService);
        }
        return 0;
    }

    static int InputBufferOrderSort(const void * a, const void * b)
    {
        dmGameObject::InputAction *ipa = (dmGameObject::InputAction *)a;
        dmGameObject::InputAction *ipb = (dmGameObject::InputAction *)b;
        bool a_is_text = ipa->m_HasText || ipa->m_TextCount > 0;
        bool b_is_text = ipb->m_HasText || ipb->m_TextCount > 0;
        return a_is_text - b_is_text;
    }

    static uint32_t GetLuaMemCount(HEngine engine)
    {
        uint32_t memcount = 0;
        if (engine->m_SharedScriptContext) {
            memcount += dmScript::GetLuaGCCount(dmScript::GetLuaState(engine->m_SharedScriptContext));
        } else {
            memcount += dmScript::GetLuaGCCount(dmScript::GetLuaState(engine->m_GOScriptContext));
            if (engine->m_GuiContext.m_GuiContext != 0x0)
            {
                memcount += dmScript::GetLuaGCCount(dmGui::GetLuaState(engine->m_GuiContext.m_GuiContext));
            }
        }
        return memcount;
    }

    void Step(HEngine engine)
    {
        engine->m_Alive = true;
        engine->m_RunResult.m_ExitCode = 0;

        uint64_t target_frametime = 1000000 / engine->m_UpdateFrequency;
        uint64_t prev_flip_time = engine->m_FlipTime;
        uint64_t time = dmTime::GetTime();

        float fps = engine->m_UpdateFrequency;
        float fixed_dt = 1.0f / fps;
        float dt = fixed_dt;
        bool variable_dt = engine->m_UseVariableDt;
        if (variable_dt && time > engine->m_PreviousFrameTime) {
            dt = (float)((time - engine->m_PreviousFrameTime) * 0.000001);
            // safety mechanism for crazy; GetTime() is not guaranteed to always
            // produce small deltas between calls, cap to 25 frames in one.
            const float max = fixed_dt * 25.0f;
            if (dt > max) {
                dt = max;
            }
        }
        engine->m_PreviousFrameTime = time;

        if (engine->m_Alive)
        {

            if (dmGraphics::GetWindowState(engine->m_GraphicsContext, dmGraphics::WINDOW_STATE_ICONIFIED))
            {
                if (!engine->m_WasIconified)
                {
                    engine->m_WasIconified = true;
                }

                if (!engine->m_RunWhileIconified) {
                    // NOTE: Polling the event queue is crucial on iOS for life-cycle management
                    // NOTE: Also running graphics on iOS while transitioning is not permitted and will crash the application
                    dmHID::Update(engine->m_HidContext);
                    dmTime::Sleep(1000 * 100);
                    // Update time again after the sleep to avoid big leaps after iconified.
                    // In practice, it makes the delta time 1/freq even though we slept for long

                    time = dmTime::GetTime();
                    uint64_t i_dt = fixed_dt * 1000000;
                    if (i_dt > time) {
                        engine->m_PreviousFrameTime = 0;
                    } else {
                        engine->m_PreviousFrameTime = time - i_dt;
                    }
                    return;
                }
            }
            else
            {
                if (engine->m_WasIconified)
                {
                    engine->m_WasIconified = false;
                }
            }

            dmProfile::HProfile profile = dmProfile::Begin();
            {
                DM_PROFILE(Engine, "Frame");

                {
                    DM_PROFILE(Engine, "Sim");

                    dmLiveUpdate::Update();
                    dmResource::UpdateFactory(engine->m_Factory);

                    dmHID::Update(engine->m_HidContext);
                    if (!engine->m_RunWhileIconified) {
                        if (dmGraphics::GetWindowState(engine->m_GraphicsContext, dmGraphics::WINDOW_STATE_ICONIFIED))
                        {
                            // NOTE: This is a bit ugly but os event are polled in dmHID::Update and an iOS application
                            // might have entered background at this point and OpenGL calls are not permitted and will
                            // crash the application
                            dmProfile::Release(profile);
                            return;
                        }
                    }
                    /* Script context updates */
                    if (engine->m_SharedScriptContext) {
                        dmScript::Update(engine->m_SharedScriptContext);
                    } else {
                        if (engine->m_GOScriptContext) {
                            dmScript::Update(engine->m_GOScriptContext);
                        }
                        if (engine->m_RenderScriptContext) {
                            dmScript::Update(engine->m_RenderScriptContext);
                        }
                        if (engine->m_GuiScriptContext) {
                            dmScript::Update(engine->m_GuiScriptContext);
                        }
                    }

                    dmSound::Update();

                    dmHID::KeyboardPacket keybdata;
                    dmHID::GetKeyboardPacket(engine->m_HidContext, &keybdata);

                    if ((engine->m_QuitOnEsc && dmHID::GetKey(&keybdata, dmHID::KEY_ESC)) || !dmGraphics::GetWindowState(engine->m_GraphicsContext, dmGraphics::WINDOW_STATE_OPENED))
                    {
                        engine->m_Alive = false;
                        return;
                    }

                    dmInput::UpdateBinding(engine->m_GameInputBinding, dt);

                    engine->m_InputBuffer.SetSize(0);
                    dmInput::ForEachActive(engine->m_GameInputBinding, GOActionCallback, engine);

                    // Sort input so that text and marked text is triggered last
                    // NOTE: Due to Korean keyboards on iOS will send a backspace sometimes to "replace" a character with a new one,
                    //       we want to make sure these keypresses arrive to the input listeners before the "new" character.
                    //       If the backspace arrive after the text, it will instead remove the new character that
                    //       actually should replace the old one.
                    qsort(engine->m_InputBuffer.Begin(), engine->m_InputBuffer.Size(), sizeof(dmGameObject::InputAction), InputBufferOrderSort);

                    dmArray<dmGameObject::InputAction>& input_buffer = engine->m_InputBuffer;
                    uint32_t input_buffer_size = input_buffer.Size();
                    if (input_buffer_size > 0)
                    {
                        dmGameObject::DispatchInput(engine->m_MainCollection, &input_buffer[0], input_buffer.Size());
                    }


                    dmGameObject::UpdateContext update_context;
                    update_context.m_DT = dt;
                    dmGameObject::Update(engine->m_MainCollection, &update_context);

                    // Call pre render functions for extensions, if available.
                    // We do it here before we render rest of the frame
                    // if any extension wants to render on under of the game.
                    dmExtension::Params ext_params;
                    ext_params.m_ConfigFile = engine->m_Config;
                    if (engine->m_SharedScriptContext) {
                        ext_params.m_L = dmScript::GetLuaState(engine->m_SharedScriptContext);
                    } else {
                        ext_params.m_L = dmScript::GetLuaState(engine->m_GOScriptContext);
                    }
                    dmExtension::PreRender(&ext_params);

                    // Make the render list that will be used later.
                    dmRender::RenderListBegin(engine->m_RenderContext);
                    dmGameObject::Render(engine->m_MainCollection);

                    // Make sure we dispatch messages to the render script
                    // since it could have some "draw_text" messages waiting.
                    if (engine->m_RenderScriptPrototype)
                    {
                        dmRender::DispatchRenderScriptInstance(engine->m_RenderScriptPrototype->m_Instance);
                    }

                    dmRender::RenderListEnd(engine->m_RenderContext);

                    dmGraphics::BeginFrame(engine->m_GraphicsContext);

                    if (engine->m_RenderScriptPrototype)
                    {
                        dmRender::UpdateRenderScriptInstance(engine->m_RenderScriptPrototype->m_Instance, dt);
                    }
                    else
                    {
                        dmGraphics::SetViewport(engine->m_GraphicsContext, 0, 0, dmGraphics::GetWindowWidth(engine->m_GraphicsContext), dmGraphics::GetWindowHeight(engine->m_GraphicsContext));
                        dmGraphics::Clear(engine->m_GraphicsContext, dmGraphics::BUFFER_TYPE_COLOR_BIT | dmGraphics::BUFFER_TYPE_DEPTH_BIT | dmGraphics::BUFFER_TYPE_STENCIL_BIT,
                                            (float)((engine->m_ClearColor>> 0)&0xFF),
                                            (float)((engine->m_ClearColor>> 8)&0xFF),
                                            (float)((engine->m_ClearColor>>16)&0xFF),
                                            (float)((engine->m_ClearColor>>24)&0xFF),
                                            1.0f, 0);
                        dmRender::DrawRenderList(engine->m_RenderContext, 0x0, 0x0);
                    }

                    dmGameObject::PostUpdate(engine->m_MainCollection);
                    dmGameObject::PostUpdate(engine->m_Register);

                    dmRender::ClearRenderObjects(engine->m_RenderContext);


                    dmMessage::Dispatch(engine->m_SystemSocket, Dispatch, engine);
                }

                DM_COUNTER("Lua.Refs", dmScript::GetLuaRefCount());
                DM_COUNTER("Lua.Mem (Kb)", GetLuaMemCount(engine));

                if (dLib::IsDebugMode())
                {
                    // We had buffering problems with the output when running the engine inside the editor
                    // Flushing stdout/stderr solves this problem.
                    fflush(stdout);
                    fflush(stderr);
                }

                if (engine->m_EngineService)
                {
                    dmEngineService::Update(engine->m_EngineService, profile);
                }

                dmProfiler::RenderProfiler(profile, engine->m_GraphicsContext, engine->m_RenderContext, engine->m_SystemFontMap);

                // Call post render functions for extensions, if available.
                // We do it here at the end of the frame (before swap buffers/flip)
                // if any extension wants to render on top of the game.
                dmExtension::Params ext_params;
                ext_params.m_ConfigFile = engine->m_Config;
                if (engine->m_SharedScriptContext) {
                    ext_params.m_L = dmScript::GetLuaState(engine->m_SharedScriptContext);
                } else {
                    ext_params.m_L = dmScript::GetLuaState(engine->m_GOScriptContext);
                }
                dmExtension::PostRender(&ext_params);

                if (engine->m_UseSwVsync)
                {
                    uint64_t flip_dt = dmTime::GetTime() - prev_flip_time;
                    int remainder = (int)((target_frametime - flip_dt) - engine->m_PreviousRenderTime);
                    if (!engine->m_UseVariableDt && flip_dt < target_frametime && remainder > 1000) // only bother with sleep if diff b/w target and actual time is big enough
                    {
                        DM_PROFILE(Engine, "SoftwareVsync");
                        while (remainder > 500) // dont bother with less than 0.5ms
                        {
                            uint64_t t1 = dmTime::GetTime();
                            dmTime::Sleep(100); // sleep in chunks of 0.1ms
                            uint64_t t2 = dmTime::GetTime();
                            remainder -= (t2-t1);
                        }
                    }
                }
                uint64_t flip_time_start = dmTime::GetTime();

                dmGraphics::Flip(engine->m_GraphicsContext);

                engine->m_FlipTime = dmTime::GetTime();
                engine->m_PreviousRenderTime = engine->m_FlipTime - flip_time_start;

                RecordData* record_data = &engine->m_RecordData;
                if (record_data->m_Recorder)
                {
                    if (record_data->m_FrameCount % record_data->m_FramePeriod == 0)
                    {
                        uint32_t width = dmGraphics::GetWidth(engine->m_GraphicsContext);
                        uint32_t height = dmGraphics::GetHeight(engine->m_GraphicsContext);
                        uint32_t buffer_size = width * height * 4;

                        dmGraphics::ReadPixels(engine->m_GraphicsContext, record_data->m_Buffer, buffer_size);

                        dmRecord::Result r = dmRecord::RecordFrame(record_data->m_Recorder, record_data->m_Buffer, buffer_size, dmRecord::BUFFER_FORMAT_BGRA);
                        if (r != dmRecord::RESULT_OK)
                        {
                            dmLogError("Error while recoding frame (%d)", r);
                        }
                    }
                    record_data->m_FrameCount++;
                }
            }
            dmProfile::Release(profile);


            ++engine->m_Stats.m_FrameCount;
        }
    }

    static int IsRunning(void* context)
    {
        HEngine engine = (HEngine)context;
        return engine->m_Alive;
    }

    static void PerformStep(void* context)
    {
        HEngine engine = (HEngine)context;
        Step(engine);
    }

    static void Exit(HEngine engine, int32_t code)
    {
        engine->m_Alive = false;
        engine->m_RunResult.m_ExitCode = code;
        engine->m_RunResult.m_Action =  dmEngine::RunResult::EXIT;
    }

    static void Reboot(HEngine engine, dmSystemDDF::Reboot* reboot)
    {
        int argc = 0;
        engine->m_RunResult.m_Argv[argc++] = strdup("dmengine");

        // This value should match the count in dmSystemDDF::Reboot
        const int ARG_COUNT = 6;
        char* args[ARG_COUNT] =
        {
            reboot->m_Arg1 ? strdup(reboot->m_Arg1) : 0,
            reboot->m_Arg2 ? strdup(reboot->m_Arg2) : 0,
            reboot->m_Arg3 ? strdup(reboot->m_Arg3) : 0,
            reboot->m_Arg4 ? strdup(reboot->m_Arg4) : 0,
            reboot->m_Arg5 ? strdup(reboot->m_Arg5) : 0,
            reboot->m_Arg6 ? strdup(reboot->m_Arg6) : 0,
        };

        for (int i = 0; i < ARG_COUNT; ++i)
        {
            // NOTE: +1 here, see above
            engine->m_RunResult.m_Argv[i + 1] = args[i];
            if (args[i] == 0 || args[i][0] == '\0')
            {
                break;
            }

            argc++;
        }

        engine->m_RunResult.m_Argc = argc;

        engine->m_Alive = false;
        engine->m_RunResult.m_Action = dmEngine::RunResult::REBOOT;
    }

    static RunResult InitRun(dmEngineService::HEngineService engine_service, int argc, char *argv[], PreRun pre_run, PostRun post_run, void* context)
    {
        dmEngine::HEngine engine = dmEngine::New(engine_service);
        dmEngine::RunResult run_result;
        if (dmEngine::Init(engine, argc, argv))
        {
            if (pre_run)
            {
                pre_run(engine, context);
            }

            dmGraphics::RunApplicationLoop(engine, PerformStep, IsRunning);
            run_result = engine->m_RunResult;

            if (post_run)
            {
                post_run(engine, context);
            }
        }
        else
        {
            run_result.m_ExitCode = 1;
            run_result.m_Action = dmEngine::RunResult::EXIT;
        }
        dmEngine::Delete(engine);

        return run_result;
    }

    int Launch(int argc, char *argv[], PreRun pre_run, PostRun post_run, void* context)
    {
        dmEngineService::HEngineService engine_service = 0;

        if (dLib::FeaturesSupported(DM_FEATURE_BIT_SOCKET_SERVER_TCP | DM_FEATURE_BIT_SOCKET_SERVER_UDP))
        {
            uint16_t engine_port = dmEngineService::GetServicePort(8001);
            engine_service = dmEngineService::New(engine_port);
        }

        dmEngine::RunResult run_result = InitRun(engine_service, argc, argv, pre_run, post_run, context);
        while (run_result.m_Action == dmEngine::RunResult::REBOOT)
        {
            dmEngine::RunResult tmp = InitRun(engine_service, run_result.m_Argc, run_result.m_Argv, pre_run, post_run, context);
            run_result.Free();
            run_result = tmp;
        }
        run_result.Free();

        if (engine_service)
        {
            dmEngineService::Delete(engine_service);
        }
        return run_result.m_ExitCode;
    }

    void Dispatch(dmMessage::Message* message, void* user_ptr)
    {
        Engine* self = (Engine*) user_ptr;

        if (message->m_Descriptor != 0)
        {
            dmDDF::Descriptor* descriptor = (dmDDF::Descriptor*)message->m_Descriptor;

            dmDDF::ResolvePointers(descriptor, message->m_Data);

            if (descriptor == dmSystemDDF::Exit::m_DDFDescriptor)
            {
                dmSystemDDF::Exit* ddf = (dmSystemDDF::Exit*) message->m_Data;
                dmEngine::Exit(self, ddf->m_Code);
            }
            else if (descriptor == dmSystemDDF::Reboot::m_DDFDescriptor)
            {
                dmSystemDDF::Reboot* reboot = (dmSystemDDF::Reboot*) message->m_Data;
                dmEngine::Reboot(self, reboot);
            }
            else if (descriptor == dmSystemDDF::ToggleProfile::m_DDFDescriptor)
            {
                dmProfiler::ToggleProfiler();
            }
            else if (descriptor == dmSystemDDF::TogglePhysicsDebug::m_DDFDescriptor)
            {
                if(dLib::IsDebugMode())
                {
                    self->m_PhysicsContext.m_Debug = !self->m_PhysicsContext.m_Debug;
                }
            }
            else if (descriptor == dmSystemDDF::StartRecord::m_DDFDescriptor)
            {
                dmSystemDDF::StartRecord* start_record = (dmSystemDDF::StartRecord*) message->m_Data;
                RecordData* record_data = &self->m_RecordData;

                record_data->m_FramePeriod = start_record->m_FramePeriod;

                uint32_t width = dmGraphics::GetWidth(self->m_GraphicsContext);
                uint32_t height = dmGraphics::GetHeight(self->m_GraphicsContext);
                dmRecord::NewParams params;
                params.m_Width = width;
                params.m_Height = height;
                params.m_Filename = start_record->m_FileName;
                params.m_Fps = start_record->m_Fps;

                dmRecord::Result r = dmRecord::New(&params, &record_data->m_Recorder);
                if (r == dmRecord::RESULT_OK)
                {
                    record_data->m_Buffer = new char[width * height * 4];
                    record_data->m_FrameCount = 0;
                }
                else
                {
                    dmLogError("Unable to start recording (%d)", r);
                    record_data->m_Recorder = 0;
                }
            }
            else if (descriptor == dmSystemDDF::StopRecord::m_DDFDescriptor)
            {
                RecordData* record_data = &self->m_RecordData;
                if (record_data->m_Recorder)
                {
                    dmRecord::Delete(record_data->m_Recorder);
                    delete[] record_data->m_Buffer;
                    record_data->m_Recorder = 0;
                    record_data->m_Buffer = 0;
                }
                else
                {
                    dmLogError("No recording in progress");
                }
            }
            else if (descriptor == dmSystemDDF::SetUpdateFrequency::m_DDFDescriptor)
            {
                dmSystemDDF::SetUpdateFrequency* m = (dmSystemDDF::SetUpdateFrequency*) message->m_Data;
                SetUpdateFrequency(self, (uint32_t) m->m_Frequency);
            }
            else if (descriptor == dmEngineDDF::HideApp::m_DDFDescriptor)
            {
                dmGraphics::IconifyWindow(self->m_GraphicsContext);
            }
            else if (descriptor == dmSystemDDF::SetVsync::m_DDFDescriptor)
            {
                dmSystemDDF::SetVsync* m = (dmSystemDDF::SetVsync*) message->m_Data;
                SetSwapInterval(self, m->m_SwapInterval);
            }
            else if (descriptor == dmEngineDDF::RunScript::m_DDFDescriptor)
            {
                dmEngineDDF::RunScript* run_script = (dmEngineDDF::RunScript*) message->m_Data;

                dmResource::HFactory factory = self->m_Factory;
                if (self->m_SharedScriptContext) {
                    dmGameObject::LuaLoad(factory, self->m_SharedScriptContext, &run_script->m_Module);
                }
                else {
                    dmGameObject::LuaLoad(factory, self->m_GOScriptContext, &run_script->m_Module);
                    dmGameObject::LuaLoad(factory, self->m_GuiScriptContext, &run_script->m_Module);
                    dmGameObject::LuaLoad(factory, self->m_RenderScriptContext, &run_script->m_Module);
                }
            }
            else
            {
                const dmMessage::URL* sender = &message->m_Sender;
                const char* socket_name = dmMessage::GetSocketName(sender->m_Socket);
                const char* path_name = dmHashReverseSafe64(sender->m_Path);
                const char* fragment_name = dmHashReverseSafe64(sender->m_Fragment);
                dmLogError("Unknown system message '%s' sent to socket '%s' from %s:%s#%s.",
                           descriptor->m_Name, SYSTEM_SOCKET_NAME, socket_name, path_name, fragment_name);
            }
        }
        else
        {
            const dmMessage::URL* sender = &message->m_Sender;
            const char* socket_name = dmMessage::GetSocketName(sender->m_Socket);
            const char* path_name = dmHashReverseSafe64(sender->m_Path);
            const char* fragment_name = dmHashReverseSafe64(sender->m_Fragment);

            dmLogError("Only system messages can be sent to the '%s' socket. Message sent from: %s:%s#%s",
                       SYSTEM_SOCKET_NAME, socket_name, path_name, fragment_name);
        }
    }

    bool LoadBootstrapContent(HEngine engine, dmConfigFile::HConfig config)
    {
        dmResource::Result fact_error;

        const char* system_font_map = "/builtins/fonts/system_font.fontc";
        fact_error = dmResource::Get(engine->m_Factory, system_font_map, (void**) &engine->m_SystemFontMap);
        if (fact_error != dmResource::RESULT_OK)
        {
            dmLogFatal("Could not load system font map '%s'.", system_font_map);
            return false;
        }
        dmRender::SetSystemFontMap(engine->m_RenderContext, engine->m_SystemFontMap);

        // The system font is currently the only resource we need from the connection app
        // After this point, the rest of the resources should be loaded the ordinary way
        if (!engine->m_ConnectionAppMode)
        {
            int unload = dmConfigFile::GetInt(engine->m_Config, "dmengine.unload_builtins", 1);
            if (unload)
            {
                dmResource::ReleaseBuiltinsManifest(engine->m_Factory);
            }
        }

        const char* gamepads = dmConfigFile::GetString(config, "input.gamepads", 0);
        if (gamepads)
        {
            dmInputDDF::GamepadMaps* gamepad_maps_ddf;
            fact_error = dmResource::Get(engine->m_Factory, gamepads, (void**)&gamepad_maps_ddf);
            if (fact_error != dmResource::RESULT_OK)
                return false;
            dmInput::RegisterGamepads(engine->m_InputContext, gamepad_maps_ddf);
            dmResource::Release(engine->m_Factory, gamepad_maps_ddf);
        }

        const char* game_input_binding = dmConfigFile::GetString(config, "input.game_binding", "/input/game.input_bindingc");
        fact_error = dmResource::Get(engine->m_Factory, game_input_binding, (void**)&engine->m_GameInputBinding);
        if (fact_error != dmResource::RESULT_OK)
            return false;

        const char* render_path = dmConfigFile::GetString(config, "bootstrap.render", "/builtins/render/default.renderc");
        fact_error = dmResource::Get(engine->m_Factory, render_path, (void**)&engine->m_RenderScriptPrototype);
        if (fact_error != dmResource::RESULT_OK)
            return false;

        const char* display_profiles_path = dmConfigFile::GetString(config, "display.display_profiles", "/builtins/render/default.display_profilesc");
        fact_error = dmResource::Get(engine->m_Factory, display_profiles_path, (void**)&engine->m_DisplayProfiles);
        if (fact_error != dmResource::RESULT_OK)
            return false;

        return true;
    }

    void UnloadBootstrapContent(HEngine engine)
    {
        if (engine->m_RenderScriptPrototype)
            dmResource::Release(engine->m_Factory, engine->m_RenderScriptPrototype);
        if (engine->m_SystemFontMap)
            dmResource::Release(engine->m_Factory, engine->m_SystemFontMap);
        if (engine->m_GameInputBinding)
            dmResource::Release(engine->m_Factory, engine->m_GameInputBinding);
        if (engine->m_DisplayProfiles)
            dmResource::Release(engine->m_Factory, engine->m_DisplayProfiles);
    }

    uint32_t GetFrameCount(HEngine engine)
    {
        return engine->m_Stats.m_FrameCount;
    }
}


dmEngine::HEngine dmEngineCreate(int argc, char *argv[])
{
    dmEngineService::HEngineService engine_service = 0;

    if (dLib::FeaturesSupported(DM_FEATURE_BIT_SOCKET_SERVER_TCP | DM_FEATURE_BIT_SOCKET_SERVER_UDP))
    {
        uint16_t engine_port = dmEngineService::GetServicePort(8001);
        engine_service = dmEngineService::New(engine_port);
    }

    if (!dmGraphics::Initialize())
    {
        dmLogError("Could not initialize graphics.");
        return 0;
    }

    dmEngine::HEngine engine = dmEngine::New(engine_service);
    bool initialized = dmEngine::Init(engine, argc, argv);

    if (!initialized)
    {
        if (engine_service)
        {
            dmEngineService::Delete(engine_service);
        }

        Delete(engine);
        return 0;
    }
    return engine;
}

void dmEngineDestroy(dmEngine::HEngine engine)
{
    engine->m_RunResult.Free();

    if (engine->m_EngineService)
    {
        dmEngineService::Delete(engine->m_EngineService);
    }

    Delete(engine);
}

int dmEngineUpdate(dmEngine::HEngine engine)
{
    if (dmEngine::IsRunning(engine))
    {
        dmEngine::PerformStep(engine);
    }

    if (engine->m_RunResult.m_Action == dmEngine::RunResult::REBOOT)
    {
        return 1;
    }
    else if (engine->m_RunResult.m_Action == dmEngine::RunResult::EXIT)
    {
        return -1;
    }
    else
    {
        return 0;
    }
}

void dmEngineGetResult(dmEngine::HEngine engine, int* run_action, int* exit_code, int* argc, char*** argv)
{
    if (run_action)
        *run_action = engine->m_RunResult.m_Action;
    if (exit_code)
        *exit_code = engine->m_RunResult.m_ExitCode;

    int _argc = engine->m_RunResult.m_Argc;
    if (argc)
        *argc = _argc;

    if (argv)
    {
        *argv = (char**)malloc(sizeof(char*) * _argc);

        for (int i = 0; i < _argc; ++i)
        {
            (*argv)[i] = strdup(engine->m_RunResult.m_Argv[i]);
        }
    }
}<|MERGE_RESOLUTION|>--- conflicted
+++ resolved
@@ -952,12 +952,8 @@
 
         go_result = dmGameSystem::RegisterComponentTypes(engine->m_Factory, engine->m_Register, engine->m_RenderContext, &engine->m_PhysicsContext, &engine->m_ParticleFXContext, &engine->m_GuiContext, &engine->m_SpriteContext,
                                                                                                 &engine->m_CollectionProxyContext, &engine->m_FactoryContext, &engine->m_CollectionFactoryContext, &engine->m_SpineModelContext,
-<<<<<<< HEAD
-                                                                                                &engine->m_ModelContext, &engine->m_MeshContext, &engine->m_LabelContext, &engine->m_TilemapContext);
-=======
-                                                                                                &engine->m_ModelContext, &engine->m_LabelContext, &engine->m_TilemapContext,
+                                                                                                &engine->m_ModelContext, &engine->m_MeshContext, &engine->m_LabelContext, &engine->m_TilemapContext,
                                                                                                 &engine->m_SoundContext);
->>>>>>> a9332398
         if (go_result != dmGameObject::RESULT_OK)
             goto bail;
 
