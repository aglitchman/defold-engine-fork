--- conflicted
+++ resolved
@@ -291,14 +291,6 @@
      (let [~'path              ~path
            ~'resource-node     (test-util/resource-node ~'project ~path)
            evaluation-context# (g/make-evaluation-context)
-<<<<<<< HEAD
-           ~'build-results     (project/build ~'project ~'resource-node evaluation-context# {})
-           ~'_ (g/update-cache-from-evaluation-context! evaluation-context#)
-           ~'target-by-source  (into {} (keep #(let [~'target (:resource %)
-                                                     ~'source (:resource ~'target)]
-                                                 [(resource/proj-path ~'source) (resource/proj-path ~'target)])
-                                              ~'build-results))
-=======
            old-artifact-map#   (workspace/artifact-map ~'workspace)
            ~'build-results     (project/build ~'project ~'resource-node evaluation-context# nil old-artifact-map# progress/null-render-progress!)
            ~'build-artifacts   (:artifacts ~'build-results)
@@ -306,7 +298,10 @@
                                  (workspace/artifact-map! ~'workspace (:artifact-map ~'build-results))
                                  (workspace/etags! ~'workspace (:etags ~'build-results)))
            ~'_                 (g/update-cache-from-evaluation-context! evaluation-context#)
->>>>>>> 43f6258e
+           ~'target-by-source  (into {} (keep #(let [~'target (:resource %)
+                                                     ~'source (:resource ~'target)]
+                                                 [(resource/proj-path ~'source) (resource/proj-path ~'target)])
+                                              ~'build-artifacts))
            ~'content-by-source (into {} (keep #(when-let [~'r (:resource (:resource %))]
                                                  [(resource/proj-path ~'r) (content-bytes %)])
                                               ~'build-artifacts))
