--- conflicted
+++ resolved
@@ -52,7 +52,6 @@
    "x86-linux"     "linux"
    "x86_64-darwin" "x86_64-darwin"
    "x86-win32"     "win32"
-<<<<<<< HEAD
    "x86_64-win32"  "x86_64-win32"
    "armv7-ios"     "armv7-darwin"
    "arm64-ios"     "arm64-darwin"})
@@ -61,30 +60,23 @@
   {"${DYNAMO-HOME}/ext/bin/win32/luajit.exe"          "x86-win32/bin/luajit.exe"
    "${DYNAMO-HOME}/ext/lib/win32/OpenAL32.dll"        "x86-win32/bin/OpenAL32.dll"
    "${DYNAMO-HOME}/ext/lib/win32/wrap_oal.dll"        "x86-win32/bin/wrap_oal.dll"
+   "${DYNAMO-HOME}/ext/lib/win32/PVRTexLib.dll"       "x86-win32/lib/PVRTexLib.dll"
+
+   "${DYNAMO-HOME}/ext/bin/x86_64-win32/luajit.exe"    "x86_64-win32/bin/luajit.exe"
+   "${DYNAMO-HOME}/ext/lib/x86_64-win32/OpenAL32.dll"  "x86_64-win32/bin/OpenAL32.dll"
+   "${DYNAMO-HOME}/ext/lib/x86_64-win32/wrap_oal.dll"  "x86_64-win32/bin/wrap_oal.dll"
+   "${DYNAMO-HOME}/ext/lib/x86_64-win32/PVRTexLib.dll" "x86_64-win32/lib/PVRTexLib.dll"
+
    "${DYNAMO-HOME}/ext/bin/linux/luajit"              "x86-linux/bin/luajit"
+
    "${DYNAMO-HOME}/ext/bin/x86_64-darwin/luajit"      "x86_64-darwin/bin/luajit"
+
    "${DYNAMO-HOME}/ext/bin/x86_64-linux/luajit"       "x86_64-linux/bin/luajit"
+
    "${DYNAMO-HOME}/ext/share/luajit"                  "shared/luajit"
+
    "bundle-resources/x86_64-darwin/lipo"              "x86_64-darwin/bin/lipo"
    "bundle-resources/x86_64-darwin/codesign_allocate" "x86_64-darwin/bin/codesign_allocate"})
-=======
-   "x86_64-win32"  "x86_64-win32"})
-
-;; these are only sourced from local DYNAMO_HOME
-(def dynamo-home-artifacts
-  {"ext/bin/win32/luajit.exe"            "x86-win32/bin/luajit.exe"
-   "ext/lib/win32/OpenAL32.dll"          "x86-win32/bin/OpenAL32.dll"
-   "ext/lib/win32/wrap_oal.dll"          "x86-win32/bin/wrap_oal.dll"
-   "ext/lib/win32/PVRTexLib.dll"         "x86-win32/lib/PVRTexLib.dll"
-   "ext/bin/x86_64-win32/luajit.exe"     "x86_64-win32/bin/luajit.exe"
-   "ext/lib/x86_64-win32/OpenAL32.dll"   "x86_64-win32/bin/OpenAL32.dll"
-   "ext/lib/x86_64-win32/wrap_oal.dll"   "x86_64-win32/bin/wrap_oal.dll"
-   "ext/lib/x86_64-win32/PVRTexLib.dll"  "x86_64-win32/lib/PVRTexLib.dll"
-   "ext/bin/linux/luajit"                "x86-linux/bin/luajit"
-   "ext/bin/x86_64-darwin/luajit"        "x86_64-darwin/bin/luajit"
-   "ext/bin/x86_64-linux/luajit"         "x86_64-linux/bin/luajit"
-   "ext/share/luajit"                    "shared/luajit"})
->>>>>>> d31e6ced
 
 (defn engine-archive-url
   [sha platform file]
