--- conflicted
+++ resolved
@@ -28,11 +28,7 @@
             [util.fn :as fn]
             [util.murmur :as murmur]
             [util.num :as num])
-<<<<<<< HEAD
   (:import [com.dynamo.graphics.proto Graphics$CoordinateSpace Graphics$VertexAttribute Graphics$VertexAttribute$SemanticType]
-=======
-  (:import [com.dynamo.graphics.proto Graphics$VertexAttribute$SemanticType]
->>>>>>> 80ffc1ac
            [com.google.protobuf ByteString]
            [com.jogamp.opengl GL2]
            [editor.gl.vertex2 VertexBuffer]
