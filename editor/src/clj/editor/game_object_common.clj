;; Copyright 2020-2023 The Defold Foundation
;; Copyright 2014-2020 King
;; Copyright 2009-2014 Ragnar Svensson, Christian Murray
;; Licensed under the Defold License version 1.0 (the "License"); you may not use
;; this file except in compliance with the License.
;; 
;; You may obtain a copy of the License, together with FAQs at
;; https://www.defold.com/license
;; 
;; Unless required by applicable law or agreed to in writing, software distributed
;; under the License is distributed on an "AS IS" BASIS, WITHOUT WARRANTIES OR
;; CONDITIONS OF ANY KIND, either express or implied. See the License for the
;; specific language governing permissions and limitations under the License.

(ns editor.game-object-common
  (:require [clojure.string :as string]
            [dynamo.graph :as g]
            [editor.build-target :as bt]
            [editor.geom :as geom]
            [editor.gl.pass :as pass]
            [editor.pose :as pose]
            [editor.properties :as properties]
            [editor.protobuf :as protobuf]
            [editor.resource :as resource]
            [editor.resource-node :as resource-node]
            [editor.scene :as scene]
            [editor.workspace :as workspace]
            [internal.util :as util]
            [service.log :as log])
  (:import [com.dynamo.gameobject.proto GameObject$PrototypeDesc]
           [java.io StringReader]
           [javax.vecmath Matrix4d]))

(set! *warn-on-reflection* true)

(def game-object-icon "icons/32/Icons_06-Game-object.png")

(def identity-transform-properties
  {:position [(float 0.0) (float 0.0) (float 0.0)]
   :rotation [(float 0.0) (float 0.0) (float 0.0) (float 1.0)]
   :scale [(float 1.0) (float 1.0) (float 1.0)]})

(def component-transform-property-keys (set (keys identity-transform-properties)))

(def default-scale-value (:scale identity-transform-properties))

(defn template-pb-map [workspace resource-type]
  (let [template (workspace/template workspace resource-type)
        read-fn (:read-fn resource-type)]
    (with-open [reader (StringReader. template)]
      (read-fn reader))))

(defn strip-default-scale-from-component-desc [component-desc]
  ;; GameObject$ComponentDesc or GameObject$EmbeddedComponentDesc in map format.
  (let [scale (:scale component-desc)]
    (if (or (= default-scale-value scale)
            (protobuf/default-read-scale-value? scale))
      (dissoc component-desc :scale)
      component-desc)))

(defn add-default-scale-to-component-desc [component-desc]
  ;; GameObject$ComponentDesc or GameObject$EmbeddedComponentDesc in map format.
  (cond-> component-desc
          (not (contains? component-desc :scale))
          (assoc :scale default-scale-value)))

(defn- sanitize-component-property-desc [component-property-desc]
  ;; GameObject$ComponentPropertyDesc or GameObject$ComponentDesc in map format.
  (-> component-property-desc
      (protobuf/sanitize-repeated :properties properties/sanitize-property-desc)))

(defn sanitize-component-property-descs-at-key [any-desc component-property-descs-key]
  ;; GameObject$ComponentDesc, GameObject$InstanceDesc, GameObject$EmbeddedInstanceDesc, or GameObject$CollectionInstanceDesc in map format.
  ;; The specified key should address a seq of GameObject$ComponentPropertyDescs in map format.
  (protobuf/sanitize-repeated any-desc component-property-descs-key sanitize-component-property-desc))

(defn- sanitize-component-desc [component-desc]
  ;; GameObject$ComponentDesc in map format.
  (-> component-desc
      (sanitize-component-property-desc)
      (strip-default-scale-from-component-desc)))

(defn- sanitize-embedded-component-data [embedded-component-desc ext->embedded-component-resource-type embed-data-handling]
  ;; GameObject$EmbeddedComponentDesc in map format.
  (let [component-ext (:type embedded-component-desc)
        resource-type (ext->embedded-component-resource-type component-ext)
        tag-opts (:tag-opts resource-type)
        sanitize-fn (:sanitize-fn resource-type)
        sanitize-embedded-component-fn (:sanitize-embedded-component-fn (:component tag-opts))]
    (try
      (let [unsanitized-data (when (or sanitize-fn
                                       sanitize-embedded-component-fn
                                       (= :embed-data-as-maps embed-data-handling))
                               (let [read-raw-fn (:read-raw-fn resource-type)
                                     unsanitized-data-string (:data embedded-component-desc)]
                                 (with-open [reader (StringReader. unsanitized-data-string)]
                                   (read-raw-fn reader))))
            sanitized-data (if sanitize-fn
                             (sanitize-fn unsanitized-data)
                             unsanitized-data)
            [embedded-component-desc sanitized-data] (if sanitize-embedded-component-fn
                                                       (sanitize-embedded-component-fn embedded-component-desc sanitized-data)
                                                       [embedded-component-desc sanitized-data])]
        (case embed-data-handling
          :embed-data-as-maps (assoc embedded-component-desc :data sanitized-data)
          :embed-data-as-strings (if (= unsanitized-data sanitized-data)
                                   embedded-component-desc ; No change after sanitization - we can use the original string.
                                   (let [write-fn (:write-fn resource-type)
                                         sanitized-data-string (write-fn sanitized-data)]
                                     (assoc embedded-component-desc :data sanitized-data-string)))))
      (catch Exception error
        ;; Leave unsanitized.
        (log/warn :msg (str "Failed to sanitize embedded component of type: " (or component-ext "nil")) :exception error)
        embedded-component-desc))))

(defn- sanitize-embedded-component-desc [embedded-component-desc ext->embedded-component-resource-type embed-data-handling]
  ;; GameObject$EmbeddedComponentDesc in map format.
  (-> embedded-component-desc
      (sanitize-embedded-component-data ext->embedded-component-resource-type embed-data-handling)
      (strip-default-scale-from-component-desc)))

(defn sanitize-prototype-desc [prototype-desc ext->embedded-component-resource-type embed-data-handling]
  {:pre [(map? prototype-desc)
         (ifn? ext->embedded-component-resource-type)
         (case embed-data-handling (:embed-data-as-maps :embed-data-as-strings) true false)]}
  ;; GameObject$PrototypeDesc in map format.
  (-> prototype-desc
      (dissoc :property-resources)
      (protobuf/sanitize-repeated :components sanitize-component-desc)
      (protobuf/sanitize-repeated :embedded-components #(sanitize-embedded-component-desc % ext->embedded-component-resource-type embed-data-handling))))

(defn any-descs->duplicate-ids [any-instance-descs]
  ;; GameObject$ComponentDesc, GameObject$EmbeddedComponentDesc, GameObject$InstanceDesc, GameObject$EmbeddedInstanceDesc, or GameObject$CollectionInstanceDesc in map format.
  (into (sorted-set)
        (keep (fn [[id count]]
                (when (> count 1)
                  id)))
        (frequencies
          (map :id
               any-instance-descs))))

(defn maybe-duplicate-id-error [node-id duplicate-ids]
  (when (not-empty duplicate-ids)
    (g/->error node-id :build-targets :fatal nil (format "The following ids are not unique: %s" (string/join ", " duplicate-ids)))))

(defn- embedded-component-desc->dependencies [{:keys [id type data] :as _embedded-component-desc} ext->embedded-component-resource-type]
  ;; If sanitation failed (due to a corrupt file), the embedded data might still
  ;; be a string. In that case we report no dependencies. The load-fn will
  ;; eventually mark our resource node as defective, so it doesn't matter.
  (when (map? data)
    (when-some [component-resource-type (ext->embedded-component-resource-type type)]
      (let [component-dependencies-fn (:dependencies-fn component-resource-type)]
        (try
          (component-dependencies-fn data)
          (catch Exception error
            (log/warn :msg (format "Couldn't determine dependencies for embedded component '%s'." id) :exception error)
            nil))))))

(defn make-game-object-dependencies-fn [make-ext->embedded-component-resource-type-fn]
  {:pre [(ifn? make-ext->embedded-component-resource-type-fn)]}
  ;; TODO: This should probably also consider resource property overrides?
  (let [default-dependencies-fn (resource-node/make-ddf-dependencies-fn GameObject$PrototypeDesc)]
    (fn [prototype-desc]
      (let [ext->embedded-component-resource-type (make-ext->embedded-component-resource-type-fn)]
        (into (default-dependencies-fn prototype-desc)
              (mapcat #(embedded-component-desc->dependencies % ext->embedded-component-resource-type))
              (:embedded-components prototype-desc))))))

(defn embedded-component-instance-data [build-resource embedded-component-desc pose]
  {:pre [(workspace/build-resource? build-resource)
         (map? embedded-component-desc) ; GameObject$EmbeddedComponentDesc in map format.
<<<<<<< HEAD
         (instance? Matrix4d transform-matrix)]}
  {:resource build-resource
   :transform transform-matrix
   :instance-msg (-> embedded-component-desc
                     (dissoc :type :data)
                     (add-default-scale-to-component-desc))})
=======
         (contains? embedded-component-desc :scale)
         (pose/pose? pose)]}
  {:resource build-resource
   :pose pose
   :instance-msg (dissoc embedded-component-desc :type :data)})
>>>>>>> adf31f50

(defn referenced-component-instance-data [build-resource component-desc pose proj-path->resource-property-build-target]
  {:pre [(workspace/build-resource? build-resource)
         (map? component-desc) ; GameObject$ComponentDesc in map format, but PropertyDescs must have a :clj-value.
<<<<<<< HEAD
         (instance? Matrix4d transform-matrix)
=======
         (contains? component-desc :scale)
         (pose/pose? pose)
>>>>>>> adf31f50
         (ifn? proj-path->resource-property-build-target)]}
  (let [go-props-with-source-resources (:properties component-desc) ; Every PropertyDesc must have a :clj-value with actual Resource, etc.
        [go-props go-prop-dep-build-targets] (properties/build-target-go-props proj-path->resource-property-build-target go-props-with-source-resources)]
    {:resource build-resource
     :pose pose
     :property-deps go-prop-dep-build-targets
     :instance-msg (-> component-desc
                       (add-default-scale-to-component-desc)
                       (protobuf/assign-repeated :properties go-props))}))

(defn- build-game-object [build-resource dep-resources user-data]
  ;; Please refer to `/engine/gameobject/proto/gameobject/gameobject_ddf.proto`
  ;; when reading this. It will clear up how the output binaries are structured.
  ;; Be aware that these structures are also used to store the saved project
  ;; data. Sometimes a field will only be used by the editor *or* the runtime.
  ;; At this point, all referenced and embedded components will have emitted
  ;; BuildResources. The engine does not have a concept of an EmbeddedComponent.
  ;; They are written as separate binaries and referenced just like any other
  ;; ReferencedComponent. However, embedded components from different sources
  ;; might have been fused into one BuildResource if they had the same contents.
  ;; We must update any references to these BuildResources to instead point to
  ;; the resulting fused BuildResource. We also extract :instance-data from the
  ;; component build targets and embed these as ComponentDesc instances in the
  ;; PrototypeDesc that represents the game object.
  (let [build-go-props (partial properties/build-go-props dep-resources)
        instance-data (:instance-data user-data)
        component-msgs (map :instance-msg instance-data)
        component-go-props (map (comp build-go-props :properties) component-msgs)
        component-build-resource-paths (map (comp resource/proj-path dep-resources :resource) instance-data)
        component-descs (map (fn [component-msg fused-build-resource-path go-props]
                               (-> component-msg
                                   (dissoc :data :properties :type) ; Runtime uses :property-decls, not :properties
                                   (assoc :component fused-build-resource-path)
                                   (cond-> (seq go-props)
                                           (assoc :property-decls (properties/go-props->decls go-props false)))))
                             component-msgs
                             component-build-resource-paths
                             component-go-props)
        property-resource-paths (into (sorted-set)
                                      (comp cat (keep properties/try-get-go-prop-proj-path))
                                      component-go-props)
        prototype-desc {:components component-descs
                        :property-resources property-resource-paths}]
    {:resource build-resource
     :content (protobuf/map->bytes GameObject$PrototypeDesc prototype-desc)}))

(defn game-object-build-target [build-resource host-resource-node-id component-instance-datas component-build-targets]
  {:pre [(or (nil? build-resource) (workspace/build-resource? build-resource))
         (g/node-id? host-resource-node-id)
         (vector? component-instance-datas)
         (vector? component-build-targets)]}
  ;; Extract the :instance-data from the component build targets so that
  ;; overrides can be embedded in the resulting game object binary. We also
  ;; establish dependencies to build-targets from any resources referenced
  ;; by script property overrides.
  (bt/with-content-hash
    {:node-id host-resource-node-id
     :resource build-resource
     :build-fn build-game-object
     :user-data {:instance-data component-instance-datas}
     :deps (into component-build-targets
                 (comp (mapcat :property-deps)
                       (util/distinct-by (comp resource/proj-path :resource)))
                 component-instance-datas)}))

(defn component-scene [node-id node-outline-key ^Matrix4d transform-matrix source-component-resource-scene]
  {:pre [(g/node-id? node-id)
         (instance? Matrix4d transform-matrix)
         (or (nil? source-component-resource-scene) (map? source-component-resource-scene))]}
  (if source-component-resource-scene

    ;; We have a source scene. This is usually the case.
    (let [transform (if-some [^Matrix4d source-component-resource-transform (:transform source-component-resource-scene)]
                      (doto (Matrix4d. transform-matrix)
                        (.mul source-component-resource-transform))
                      transform-matrix)
          scene (-> source-component-resource-scene
                    (scene/claim-scene node-id node-outline-key)
                    (assoc :transform transform))
          updatable (:updatable source-component-resource-scene)]
      (if (nil? updatable)
        scene
        (let [claimed-updatable (assoc updatable :node-id node-id)]
          (scene/map-scene #(assoc % :updatable claimed-updatable)
                           scene))))

    ;; This handles the case of no scene from actual component. It could be bad
    ;; data, but then there are also components that don't have a scene output,
    ;; such as the Script component. The bad data case is covered by for
    ;; instance unknown_components.go in the test project.
    {:node-id node-id
     :transform transform-matrix
     :aabb geom/empty-bounding-box
     :renderable {:passes [pass/selection]}}))

(defn game-object-scene [node-id component-scenes]
  {:pre [(g/node-id? node-id)
         (vector? component-scenes)
         (not (vector? (first component-scenes)))]}
  {:node-id node-id
   :aabb geom/null-aabb
   :children component-scenes})<|MERGE_RESOLUTION|>--- conflicted
+++ resolved
@@ -169,30 +169,17 @@
 (defn embedded-component-instance-data [build-resource embedded-component-desc pose]
   {:pre [(workspace/build-resource? build-resource)
          (map? embedded-component-desc) ; GameObject$EmbeddedComponentDesc in map format.
-<<<<<<< HEAD
-         (instance? Matrix4d transform-matrix)]}
+         (pose/pose? pose)]}
   {:resource build-resource
-   :transform transform-matrix
+   :pose pose
    :instance-msg (-> embedded-component-desc
                      (dissoc :type :data)
                      (add-default-scale-to-component-desc))})
-=======
-         (contains? embedded-component-desc :scale)
-         (pose/pose? pose)]}
-  {:resource build-resource
-   :pose pose
-   :instance-msg (dissoc embedded-component-desc :type :data)})
->>>>>>> adf31f50
 
 (defn referenced-component-instance-data [build-resource component-desc pose proj-path->resource-property-build-target]
   {:pre [(workspace/build-resource? build-resource)
          (map? component-desc) ; GameObject$ComponentDesc in map format, but PropertyDescs must have a :clj-value.
-<<<<<<< HEAD
-         (instance? Matrix4d transform-matrix)
-=======
-         (contains? component-desc :scale)
          (pose/pose? pose)
->>>>>>> adf31f50
          (ifn? proj-path->resource-property-build-target)]}
   (let [go-props-with-source-resources (:properties component-desc) ; Every PropertyDesc must have a :clj-value with actual Resource, etc.
         [go-props go-prop-dep-build-targets] (properties/build-target-go-props proj-path->resource-property-build-target go-props-with-source-resources)]
