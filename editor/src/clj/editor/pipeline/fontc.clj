;; Copyright 2020-2024 The Defold Foundation
;; Copyright 2014-2020 King
;; Copyright 2009-2014 Ragnar Svensson, Christian Murray
;; Licensed under the Defold License version 1.0 (the "License"); you may not use
;; this file except in compliance with the License.
;; 
;; You may obtain a copy of the License, together with FAQs at
;; https://www.defold.com/license
;; 
;; Unless required by applicable law or agreed to in writing, software distributed
;; under the License is distributed on an "AS IS" BASIS, WITHOUT WARRANTIES OR
;; CONDITIONS OF ANY KIND, either express or implied. See the License for the
;; specific language governing permissions and limitations under the License.

(ns editor.pipeline.fontc
  (:require [clojure.java.io :as io]
            [editor.protobuf :as protobuf]
            [editor.resource :as resource]
            [util.coll :refer [pair]])
<<<<<<< HEAD
  (:import [com.dynamo.bob.font BMFont BMFont$Char DistanceFieldGenerator]
           [com.dynamo.render.proto Font$FontDesc]
=======
  (:import [com.dynamo.bob.font BMFont BMFont$Char DistanceFieldGenerator Fontc]
>>>>>>> 2cddb78d
           [com.google.protobuf ByteString]
           [java.awt BasicStroke Canvas Color Composite CompositeContext Font FontMetrics Graphics2D RenderingHints Shape Transparency]
           [java.awt.color ColorSpace]
           [java.awt.font FontRenderContext GlyphVector]
           [java.awt.geom AffineTransform FlatteningPathIterator PathIterator]
           [java.awt.image BufferedImage ComponentColorModel ConvolveOp DataBuffer DataBufferByte Kernel Raster WritableRaster]
           [java.io FileNotFoundException IOException InputStream]
           [java.nio.file Paths]
           [java.util Arrays]
           [javax.imageio ImageIO]
           [org.apache.commons.io FilenameUtils]))

(set! *warn-on-reflection* true)
(set! *unchecked-math* :warn-on-boxed)

(def ^String default-characters-string (String. Fontc/ASCII_7BIT))

(defn- next-pow2 [n]
  (assert (>= ^int n 0))
  (int (Math/pow 2 (Math/ceil (/ (Math/log (max ^int n 1.0)) (Math/log 2))))))

(defn- cache-wh [font-desc {^int cache-cell-width :width ^int cache-cell-height :height} glyph-count]
  (assert (and (> cache-cell-width 0) (> cache-cell-height 0)))
  (let [^int cache-width (if (> ^int (:cache-width font-desc) 0)
                           (:cache-width font-desc)
                           1024)
        ^int cache-height (if (> ^int (:cache-height font-desc) 0)
                            (:cache-height font-desc)
                            (let [^int cache-columns (/ cache-width ^int cache-cell-width)
                                  total-rows (int (Math/ceil (/ (double glyph-count) (double cache-columns))))
                                  total-height (* total-rows ^int cache-cell-height)]
                              (min ^int (next-pow2 total-height) (int 2048))))]
    {:width cache-width
     :height cache-height}))

(defn- glyph-wh [{^int glyph-width :width
                  ^int glyph-ascent :ascent
                  ^int glyph-descent :descent}]
  {:width glyph-width
   :height (+ glyph-ascent glyph-descent)})

(defn- pad-wh [padding {^int width :width ^int height :height}]
  {:width (+ width (* ^int padding 2))
   :height (+ height (* ^int padding 2))})

(defn- wh-size [{^int width :width ^int height :height}]
  (* width height))

(defn- positive-wh? [{:keys [^int width ^int height]}]
  (not (or (<= width 0) (<= height 0))))

(defn- make-glyph-extents [channel-count padding cell-padding semi-glyphs]
  (let [glyph-extents (map (fn [semi-glyph]
                             (let [wh (glyph-wh semi-glyph)
                                   image-wh (pad-wh padding wh)
                                   glyph-cell-wh (pad-wh cell-padding image-wh)
                                   glyph-data-size (if (positive-wh? wh) (* (int (wh-size glyph-cell-wh)) ^int channel-count) 0)]
                               {:glyph-wh wh
                                :image-wh image-wh
                                :glyph-cell-wh glyph-cell-wh
                                :glyph-data-size glyph-data-size}))
                           semi-glyphs)
        glyph-extents (map #(assoc %1 :glyph-data-offset %2)
                           glyph-extents
                           (reductions + 0 (map :glyph-data-size glyph-extents)))]
    glyph-extents))

(defn- make-ddf-glyphs [semi-glyphs glyph-extents padding]
  (map
    (fn [glyph glyph-extents]
      (let [wh (:glyph-wh glyph-extents)]
        {:character (:character glyph)
         :width (if (positive-wh? wh)
                  (:width (:image-wh glyph-extents))
                  (:width wh))
         :advance (:advance glyph)
         :left-bearing (:left-bearing glyph)
         :ascent (+ ^int (:ascent glyph) ^int padding)
         :descent (+ ^int (:descent glyph) ^int padding)
         :glyph-cell-wh (:glyph-cell-wh glyph-extents)
         :glyph-data-offset (:glyph-data-offset glyph-extents)
         :glyph-data-size (:glyph-data-size glyph-extents)}))
    semi-glyphs glyph-extents))

(defn- max-glyph-cell-wh [glyph-extents ^long line-height ^long padding ^long glyph-cell-padding]
  (let [glyph-cell-widths (into (vector-of :long)
                                (comp (filter (comp positive-wh? :glyph-wh))
                                      (map (comp :width :glyph-cell-wh)))
                                glyph-extents)
        ^long max-width (loop [max-width 0
                               index (dec (count glyph-cell-widths))]
                          (if (neg? index)
                            max-width
                            (let [^long width (glyph-cell-widths index)]
                              (recur (max width max-width)
                                     (dec index)))))
        max-height (+ line-height padding padding glyph-cell-padding glyph-cell-padding)]
    (if (or (zero? max-width) (zero? max-height))
      (throw (ex-info "No glyph size information. Incompatible font format?" {}))
      {:width max-width :height max-height})))

(defn- draw-bm-font-glyph ^BufferedImage [glyph ^BufferedImage bm-image]
  (.getSubimage bm-image
                ^int (:x glyph)
                ^int (:y glyph)
                ^int (:width glyph)
                (+ ^int (:ascent glyph) ^int (:descent glyph))))

(defn- fnt-semi-glyphs [^BMFont bm-font]
  (let [semi-glyphs (for [index (range (.. bm-font charArray size))]
                      (let [^BMFont$Char c (.. bm-font charArray (get index))
                            ascent (- (.base bm-font) (.yoffset c))
                            descent (- (.height c) ascent)]
                        {:ascent ascent
                         :descent descent
                         :x (.x c)
                         :y (.y c)
                         :character (.id c)
                         :advance (double (.xadvance c))
                         :left-bearing (double (.xoffset c))
                         :width (.width c)
                         }))]
    (when-not (seq semi-glyphs)
      (throw (ex-info "No character glyphs were included! Maybe turn on 'all_chars'?" {})))
    semi-glyphs))

(defn- make-glyph-data-bank ^bytes [glyph-extents]
  (byte-array (transduce (map :glyph-data-size) + 0 glyph-extents)))

(defn check-monospaced [semi-glyphs]
  (let [base-advance (if-let [first-glyph (first semi-glyphs)]
                       (:advance first-glyph)
                       0)]
    (every? #(= base-advance (:advance %)) semi-glyphs)))

(def ^:private positive-glyph-extent-pairs-xf (comp (map pair) (filter (comp positive-wh? :glyph-wh second))))

(defn- compile-fnt-bitmap [font-desc font-resource resolver]
  (let [^BMFont bm-font (with-open [font-stream (io/input-stream font-resource)]
                          (doto (BMFont.)
                            (.parse font-stream)))
        semi-glyphs (fnt-semi-glyphs bm-font)
        padding 0
        glyph-cell-padding 1
        bm-image (let [path (.. (Paths/get (FilenameUtils/normalize (.. bm-font page (get 0))) (into-array String [])) getFileName toString)]
                   (try
                     (with-open [image-stream ^InputStream (resolver path)]
                       (ImageIO/read image-stream))
                     (catch FileNotFoundException e
                       (throw (ex-info (str "Could not find BMFont image resource: " path) {:path path} e)))
                     (catch IOException e
                       (throw (ex-info (str "Error while reading BMFont image resource:" path) {:path path} e)))))
        channel-count 4
        glyph-extents (make-glyph-extents channel-count padding glyph-cell-padding semi-glyphs)
        ;; Note: see comment in compile-ttf-bitmap regarding the cache ascent/descent
        ^long cache-cell-max-ascent (reduce max 0 (map :ascent semi-glyphs))
        ^long cache-cell-max-descent (reduce max 0 (map :descent semi-glyphs))
        line-height (+ cache-cell-max-ascent cache-cell-max-descent)
        cache-cell-wh (max-glyph-cell-wh glyph-extents line-height padding glyph-cell-padding)
        cache-wh (cache-wh font-desc cache-cell-wh (count semi-glyphs))
        glyph-data-bank (make-glyph-data-bank glyph-extents)
        is-monospaced (check-monospaced semi-glyphs)]

    (doall
      (pmap (fn [[semi-glyph glyph-extents]]
              (let [glyph-image (draw-bm-font-glyph semi-glyph bm-image)
                    {:keys [image-wh glyph-cell-wh ^int glyph-data-size ^int glyph-data-offset]} glyph-extents
                    ^int image-width (:width image-wh)
                    ^int image-height (:height image-wh)
                    row-size (* (int (:width glyph-cell-wh)) channel-count)]
                (Arrays/fill glyph-data-bank glyph-data-offset (+ glyph-data-offset (* glyph-cell-padding row-size)) (unchecked-byte 0))
                (doseq [^int y (range image-height)]
                  (let [y-offset (+ glyph-data-offset
                                    (* glyph-cell-padding row-size)
                                    (* y row-size))]
                    (Arrays/fill glyph-data-bank y-offset (+ y-offset (* glyph-cell-padding channel-count)) (unchecked-byte 0))
                    (doseq [^int x (range image-width)]
                      (let [x-offset (+ y-offset
                                        (* glyph-cell-padding channel-count)
                                        (* x channel-count))
                            color (.getRGB glyph-image x y)
                            alpha (-> color (bit-shift-right 24) (bit-and 0xff))
                            blue (-> color (bit-and 0xff) (* alpha) (/ 255))
                            green (-> color (bit-shift-right 8) (bit-and 0xff) (* alpha) (/ 255))
                            red (-> color (bit-shift-right 16) (bit-and 0xff) (* alpha) (/ 255))]
                        (aset glyph-data-bank x-offset (unchecked-byte red))
                        (aset glyph-data-bank (+ x-offset 1) (unchecked-byte green))
                        (aset glyph-data-bank (+ x-offset 2) (unchecked-byte blue))
                        (aset glyph-data-bank (+ x-offset 3) (unchecked-byte alpha))))
                    (Arrays/fill glyph-data-bank
                                 (+ y-offset (* glyph-cell-padding channel-count) (* image-width channel-count))
                                 (+ y-offset (* glyph-cell-padding channel-count) (* image-width channel-count) (* glyph-cell-padding channel-count))
                                 (unchecked-byte 0))))
                (let [last-y-offset (- (+ glyph-data-offset glyph-data-size) row-size)]
                  (Arrays/fill glyph-data-bank last-y-offset (+ last-y-offset row-size) (unchecked-byte 0)))))
            (sequence positive-glyph-extent-pairs-xf
                      semi-glyphs
                      glyph-extents)))

    (let [max-ascent (+ (float (reduce max 0 (map :ascent semi-glyphs))) padding)]
      {:glyphs (make-ddf-glyphs semi-glyphs glyph-extents padding)
       :material (str (:material font-desc) "c")
       :max-ascent max-ascent
       :max-descent (+ (float (reduce max 0 (map :descent semi-glyphs))) padding)
       :image-format (:output-format font-desc)
       :layer-mask 0x1 ; Face layer only - we don't generate shadow or outline.
       :cache-width (:width cache-wh)
       :cache-height (:height cache-wh)
       :glyph-padding glyph-cell-padding
       :cache-cell-width (:width cache-cell-wh)
       :cache-cell-height (:height cache-cell-wh)
       :cache-cell-max-ascent max-ascent
       :glyph-channels channel-count
       :glyph-data (ByteString/copyFrom glyph-data-bank)
       :is-monospaced is-monospaced
       :padding padding})))

(defn- do-blend-rasters [^Raster src ^Raster dst-in ^WritableRaster dst-out]
  (let [width (min (.getWidth src) (.getWidth dst-in) (.getWidth dst-out))
        height (min (.getHeight src) (.getHeight dst-in) (.getHeight dst-out))
        int0 (int 0)
        int1 (int 1)]
    (doseq [^int i (range width)
            ^int j (range height)]
      (let [sr (.getSampleFloat src i j 0)
            sg (.getSampleFloat src i j 1)]
        (if (> sr 0.0)
          (.setSample dst-out i j int0 sr)
          (.setSample dst-out i j 0 (.getSample dst-in i j 0)))
        (if (> sg 0.0)
          (.setSample dst-out i j int1 sg)
          (.setSample dst-out i j 1 (.getSample dst-in i j 1)))
        (.setSample dst-out i j 2 (.getSample dst-in i j 2))))))

(def ^:private blend-context (reify CompositeContext
                               (^void compose [this ^Raster src ^Raster dst-in ^WritableRaster dst-out]
                                 (do-blend-rasters src dst-in dst-out))
                               (^void dispose [this])))

(def ^:private blend-composite (reify Composite
                                 (createContext [this arg0 arg1 arg2]
                                   blend-context)))

(def ^:private ^ConvolveOp shadow-convolve
  (let [kernel-data (float-array [0.0625 0.1250 0.0625
                                  0.1250 0.2500 0.1250
                                  0.0625 0.1250 0.0625])
        kernel (Kernel. 3 3 kernel-data)
        hints (doto (RenderingHints. nil)
                (.put RenderingHints/KEY_COLOR_RENDERING RenderingHints/VALUE_COLOR_RENDER_QUALITY)
                (.put RenderingHints/KEY_DITHERING RenderingHints/VALUE_DITHER_DISABLE))]
    (ConvolveOp. kernel ConvolveOp/EDGE_NO_OP hints)))

(defn- set-high-quality [^Graphics2D g antialias]
  (doseq [[hint value] [[RenderingHints/KEY_ALPHA_INTERPOLATION RenderingHints/VALUE_ALPHA_INTERPOLATION_QUALITY]
                        [RenderingHints/KEY_COLOR_RENDERING RenderingHints/VALUE_COLOR_RENDER_QUALITY]
                        [RenderingHints/KEY_DITHERING RenderingHints/VALUE_DITHER_DISABLE]
                        [RenderingHints/KEY_INTERPOLATION RenderingHints/VALUE_INTERPOLATION_BICUBIC]
                        [RenderingHints/KEY_RENDERING RenderingHints/VALUE_RENDER_QUALITY]]]
    (.setRenderingHint g hint value))
  (doseq [[hint value] (if antialias
                         [[RenderingHints/KEY_ANTIALIASING RenderingHints/VALUE_ANTIALIAS_ON]
                          [RenderingHints/KEY_STROKE_CONTROL RenderingHints/VALUE_STROKE_PURE]
                          [RenderingHints/KEY_FRACTIONALMETRICS RenderingHints/VALUE_FRACTIONALMETRICS_ON]
                          [RenderingHints/KEY_TEXT_ANTIALIASING RenderingHints/VALUE_TEXT_ANTIALIAS_ON]]
                         [[RenderingHints/KEY_ANTIALIASING RenderingHints/VALUE_ANTIALIAS_OFF]
                          [RenderingHints/KEY_STROKE_CONTROL RenderingHints/VALUE_STROKE_NORMALIZE]
                          [RenderingHints/KEY_FRACTIONALMETRICS RenderingHints/VALUE_FRACTIONALMETRICS_OFF]
                          [RenderingHints/KEY_TEXT_ANTIALIASING RenderingHints/VALUE_TEXT_ANTIALIAS_OFF]])]
    (.setRenderingHint g hint value)))

(defn- draw-ttf-bitmap-glyph ^BufferedImage [{^int glyph-width :width
                                              ^int glyph-ascent :ascent
                                              ^int glyph-descent :descent
                                              ^double glyph-left-bearing :left-bearing
                                              ^GlyphVector glyph-vector :vector
                                              ^int glyph-character :character
                                              :as glyph}
                                             {^double font-desc-shadow-alpha :shadow-alpha
                                              ^double font-desc-outline-width :outline-width
                                              ^double font-desc-outline-alpha :outline-alpha
                                              ^double font-desc-alpha :alpha
                                              :as font-desc}
                                             padding
                                             font
                                             face-color
                                             outline-color]
  (let [^int padding padding
        width (+ glyph-width (* padding 2))
        height (+ glyph-ascent glyph-descent (* padding 2))
        dx (+ (- (int glyph-left-bearing)) padding)
        dy (+ glyph-ascent padding)
        antialias (protobuf/int->boolean (:antialias font-desc))
        image (BufferedImage. width height BufferedImage/TYPE_3BYTE_BGR)
        g (doto (.createGraphics image)
            (set-high-quality antialias)
            (.setBackground Color/BLACK)
            (.clearRect 0 0 (.getWidth image) (.getHeight image))
            (.translate dx dy))]
    (let [^Shape outline (.getOutline glyph-vector 0 0)
          stroke-width (* 2.0 font-desc-outline-width)]
      (when (> font-desc-shadow-alpha 0.0)
        (when (> font-desc-alpha 0.0)
          (.setPaint g (Color. 0.0 0.0 (* font-desc-shadow-alpha font-desc-alpha)))
          (.fill g outline))
        (when (and (> font-desc-outline-width 0.0)
                   (> font-desc-outline-alpha 0.0))
          (let [outline-stroke (BasicStroke. stroke-width)]
            (.setPaint g (Color. 0.0 0.0 (* font-desc-shadow-alpha font-desc-outline-alpha)))
            (.setStroke g outline-stroke)
            (.draw g outline)))
        (dotimes [n (:shadow-blur font-desc)]
          (let [tmp (.getSubimage image 0 0 width height)]
            (.filter shadow-convolve tmp image))))
      (.setComposite g blend-composite)
      (when (and (> font-desc-outline-width 0.0)
                 (> font-desc-outline-alpha 0.0))
        (let [outline-stroke (BasicStroke. stroke-width)]
          (.setPaint g outline-color)
          (.setStroke g outline-stroke)
          (.draw g outline)))
      (when (> font-desc-alpha 0.0)
        (.setPaint g face-color)
        (.fill g outline)))
    (do
      (.setPaint g face-color)
      (.setFont g font)
      (.drawString g (String. (Character/toChars glyph-character)) 0 0))
    image))


(def ^:private ^AffineTransform identity-transform (AffineTransform.))
(def ^:private plain-font-render-context (FontRenderContext. identity-transform (boolean false) (boolean false)))
(def ^:private antialiased-font-render-context (FontRenderContext. identity-transform (boolean true) (boolean true)))

(defn- font-render-context ^FontRenderContext [antialias]
  (if antialias
    antialiased-font-render-context
    plain-font-render-context))

(def ^:private ^Canvas metrics-canvas (Canvas.))

(defn- font-metrics ^FontMetrics [^Font font]
  ;; Fontc.java does .getFontMetrics on a Graphics2D created from a
  ;; BufferedImage and initialized with various RenderingHints depending
  ;; on whether the font is antialiased. Can't see any difference from
  ;; doing it like this instead.
  ;; This bug: https://bugs.openjdk.java.net/browse/JDK-8172139 seems to
  ;; indicate the font metrics could depend on the rendering
  ;; attributes though.
  (.getFontMetrics metrics-canvas font))

(defn- create-ttf-font ^Font [font-desc font-resource]
  (with-open [font-stream (io/input-stream font-resource)]
    (-> (Font/createFont Font/TRUETYPE_FONT font-stream)
        (.deriveFont Font/PLAIN (float (:size font-desc))))))

(defn- ttf-semi-glyph [^Font font antialias codepoint]
  (let [glyph-vector (.createGlyphVector font (font-render-context antialias) (Character/toChars codepoint))
        visual-bounds (.. glyph-vector getOutline getBounds)
        metrics (.getGlyphMetrics glyph-vector 0)
        left-bearing (double (.getLSB metrics))]
    {:ascent (int (Math/ceil (- (.getMinY visual-bounds))))
     :descent (int (Math/ceil (.getMaxY visual-bounds)))
     :character codepoint
     :advance (double (Math/round (.getAdvance metrics)))
     :left-bearing (Math/floor left-bearing)
     :width (+ (.getWidth visual-bounds) (if (not= left-bearing 0.0) 1 0))
     :vector glyph-vector}))

(defn- ttf-semi-glyphs [font-desc ^Font font antialias]
  (let [prospect-codepoints (if (:all-chars font-desc)
                              (range 0x10ffff)
                              (sort
                                (eduction
                                  (map int)
                                  (distinct)
                                  (:characters font-desc))))
        displayable-codepoint? (fn [codepoint] (.canDisplay font ^int codepoint))
        semi-glyphs (into []
                          (comp
                            (filter displayable-codepoint?)
                            (map (partial ttf-semi-glyph font antialias)))
                          prospect-codepoints)]
    (when-not (seq semi-glyphs)
      (throw (ex-info "No character glyphs were included! Maybe turn on 'all_chars'?" {})))
    semi-glyphs))

(def ^:private default-alpha (protobuf/default Font$FontDesc :alpha))
(def ^:private default-shadow-alpha (protobuf/default Font$FontDesc :shadow-alpha))
(def ^:private default-outline-alpha (protobuf/default Font$FontDesc :outline-alpha))
(def ^:private default-outline-width (protobuf/default Font$FontDesc :outline-width))
(def ^:private default-render-mode (protobuf/default Font$FontDesc :render-mode))

(defn font-desc->layer-mask [font-desc]
  (let [^double alpha (:alpha font-desc default-alpha)
        ^double shadow-alpha (:shadow-alpha font-desc default-shadow-alpha)
        ^double outline-alpha (:outline-alpha font-desc default-outline-alpha)
        ^double outline-width (:outline-width font-desc default-outline-width)
        render-mode (:render-mode font-desc default-render-mode)
        face-layer 0x1
        outline-layer (if (and (> outline-width 0.0)
                               (> outline-alpha 0.0)
                               (= render-mode :mode-multi-layer))
                        0x2 0x0)
        shadow-layer (if (and (> shadow-alpha 0.0)
                              (> alpha 0.0)
                              (= render-mode :mode-multi-layer))
                       0x4 0x0)]
    (bit-or face-layer outline-layer shadow-layer)))

(defn- compile-ttf-bitmap [font-desc font-resource]
  (let [font (create-ttf-font font-desc font-resource)
        antialias (protobuf/int->boolean (:antialias font-desc))
        semi-glyphs (ttf-semi-glyphs font-desc font antialias)
        font-metrics (font-metrics font)
        padding (+ (min (int 4) ^int (:shadow-blur font-desc))
                   (int (:outline-width font-desc)))
        glyph-cell-padding 1
        channel-count (if (or (> ^double (:shadow-alpha font-desc) 0.0)
                              (and (> ^double (:outline-width font-desc) 0.0)
                                   (> ^double (:outline-alpha font-desc) 0.0)))
                        3 1)
        glyph-extents (make-glyph-extents channel-count padding glyph-cell-padding semi-glyphs)
        ;; Note: We need to diverge between placing glyphs within the cache and placing them
        ;;       when rendering. For the cache placement, we need to know the _actual_
        ;;       max ascent/descent of a glyph set and not just rely on the values we get from
        ;;       the font-metrics as they yield wrong values sometimes. For backwards compat, we
        ;;       place the glyph quads in the same way as before.
        ^long cache-cell-max-ascent (reduce max 0 (map :ascent semi-glyphs))
        ^long cache-cell-max-descent (reduce max 0 (map :descent semi-glyphs))
        line-height (+ cache-cell-max-ascent cache-cell-max-descent)
        ;; BOB: "Some hardware don't like doing subimage updates on non-aligned cell positions."
        cache-cell-wh (cond-> (max-glyph-cell-wh glyph-extents line-height padding glyph-cell-padding)
                              (= channel-count 3)
                              (update :width #(* (int (Math/ceil (/ ^double % 4.0))) 4)))
        cache-wh (cache-wh font-desc cache-cell-wh (count semi-glyphs))
        glyph-data-bank (make-glyph-data-bank glyph-extents)
        layer-mask (font-desc->layer-mask font-desc)
        is-monospaced (check-monospaced semi-glyphs)]
    (doall
      (pmap (fn [[semi-glyph glyph-extents]]
              (let [^BufferedImage glyph-image (let [face-color (Color. ^double (:alpha font-desc) 0.0 0.0)
                                                     outline-color (Color. 0.0 ^double (:outline-alpha font-desc) 0.0)]
                                                 (draw-ttf-bitmap-glyph semi-glyph font-desc padding font face-color outline-color))
                    {:keys [image-wh glyph-cell-wh ^int glyph-data-size ^int glyph-data-offset]} glyph-extents
                    ^int image-width (:width image-wh)
                    ^int image-height (:height image-wh)
                    row-size (* (int (:width glyph-cell-wh)) channel-count)]
                (Arrays/fill glyph-data-bank glyph-data-offset (+ glyph-data-offset (* glyph-cell-padding row-size)) (unchecked-byte 0))
                (doseq [^int y (range image-height)]
                  (let [y-offset (+ glyph-data-offset
                                    (* glyph-cell-padding row-size)
                                    (* y row-size))]
                    (Arrays/fill glyph-data-bank y-offset (+ y-offset (* glyph-cell-padding channel-count)) (unchecked-byte 0))
                    (doseq [^int x (range image-width)]
                      (let [x-offset (+ y-offset
                                        (* glyph-cell-padding channel-count)
                                        (* x channel-count))
                            color (.getRGB glyph-image x y)
                            alpha (-> color (bit-shift-right 24) (bit-and 0xff))
                            blue (-> color (bit-and 0xff) (* alpha) (/ 255))
                            green (-> color (bit-shift-right 8) (bit-and 0xff) (* alpha) (/ 255))
                            red (-> color (bit-shift-right 16) (bit-and 0xff) (* alpha) (/ 255))]
                        (aset glyph-data-bank x-offset (unchecked-byte red))
                        (when (= channel-count 3)
                          (aset glyph-data-bank (+ x-offset 1) (unchecked-byte green))
                          (aset glyph-data-bank (+ x-offset 2) (unchecked-byte blue)))))
                    (Arrays/fill glyph-data-bank
                                 (+ y-offset (* glyph-cell-padding channel-count) (* image-width channel-count))
                                 (+ y-offset (* glyph-cell-padding channel-count) (* image-width channel-count) (* glyph-cell-padding channel-count))
                                 (unchecked-byte 0))
                    (let [last-y-offset (- (+ glyph-data-offset glyph-data-size) row-size)]
                      (Arrays/fill glyph-data-bank last-y-offset (+ last-y-offset row-size) (unchecked-byte 0)))))))
            (sequence positive-glyph-extent-pairs-xf
                      semi-glyphs
                      glyph-extents)))
    {:glyphs (make-ddf-glyphs semi-glyphs glyph-extents padding)
     :material (str (:material font-desc) "c")
     :shadow-x (:shadow-x font-desc)
     :shadow-y (:shadow-y font-desc)
     :max-ascent (.getMaxAscent font-metrics)
     :max-descent (.getMaxDescent font-metrics)
     :image-format (:output-format font-desc)
     :layer-mask layer-mask
     :cache-width (:width cache-wh)
     :cache-height (:height cache-wh)
     :glyph-padding glyph-cell-padding
     :cache-cell-width (:width cache-cell-wh)
     :cache-cell-height (:height cache-cell-wh)
     :cache-cell-max-ascent (+ cache-cell-max-ascent padding)
     :glyph-channels channel-count
     :glyph-data (ByteString/copyFrom glyph-data-bank)
     :alpha (:alpha font-desc)
     :outline-alpha (:outline-alpha font-desc)
     :shadow-alpha (:shadow-alpha font-desc)
     :is-monospaced is-monospaced
     :padding padding}))

(defn- calculate-ttf-distance-field-edge-limit [^double width ^double spread ^double edge]
  (let [sdf-limit-value (- (/ width spread))]
    (+ (* sdf-limit-value (- 1.0 edge)) edge)))

(defn- draw-ttf-distance-field [{^int glyph-ascent :ascent
                                 ^double glyph-left-bearing :left-bearing
                                 ^GlyphVector glyph-vector :vector
                                 :as glyph}
                                padding
                                channel-count
                                outline-width
                                sdf-outline
                                sdf-spread
                                sdf-shadow-spread
                                edge
                                shadow-blur
                                shadow-alpha]
  (let [^int padding padding
        ^double outline-width outline-width
        ^double sdf-spread sdf-spread
        ^double sdf-shadow-spread sdf-shadow-spread
        ^double edge edge
        ^double shadow-alpha shadow-alpha
        ^double sdf-outline sdf-outline
        ^int channel-count channel-count
        ^int shadow-blur shadow-blur
        {^int width :width ^int height :height} (pad-wh padding (glyph-wh glyph))
        ^Shape glyph-outline (.getGlyphOutline glyph-vector 0)
        ^PathIterator outline-iterator (FlatteningPathIterator. (.getPathIterator glyph-outline identity-transform) 0.1)
        ^DistanceFieldGenerator distance-field-generator (DistanceFieldGenerator.)
        segment-points (double-array 6 0.0)]

    (loop [x 0.0
           y 0.0
           lastmx 0.0
           lastmy 0.0]
      (when-not (.isDone outline-iterator)
        (let [segment-type (.currentSegment outline-iterator segment-points)]
          (.next outline-iterator)
          (condp = segment-type
            PathIterator/SEG_MOVETO
            (do (recur (aget segment-points 0)
                       (aget segment-points 1)
                       (aget segment-points 0)
                       (aget segment-points 1)))

            PathIterator/SEG_LINETO
            (do (.addLine distance-field-generator x y (aget segment-points 0) (aget segment-points 1))
                (recur (aget segment-points 0)
                       (aget segment-points 1)
                       lastmx
                       lastmy))

            PathIterator/SEG_CLOSE
            (do (.addLine distance-field-generator x y lastmx lastmy)
                (recur lastmx
                       lastmy
                       lastmx
                       lastmy))

            (do (assert false "Unexpected segment type"))))))
    (let [u0 (double (- glyph-left-bearing padding))
          v0 (double (- (+ glyph-ascent padding)))
          res (double-array (* width height))
          image (byte-array (* width height channel-count))]
      (.render distance-field-generator res u0 v0 (+ u0 width) (+ v0 height) width height)
      (doseq [^int v (range height)
              ^int u (range width)]
        (let [gx (+ u0 u)
              gy (+ v0 v)
              df-offset (+ (* v width) u)
              out-face-offset (* df-offset channel-count)
              out-outline-offset (+ out-face-offset 1)
              out-shadow-offset (+ out-face-offset 2)
              df-face' (aget res df-offset)
              df-outline' (- outline-width df-face')
              df-face (if-not (.contains glyph-outline gx gy) (- df-face') df-face')
              df-face-norm (+ (* (/ df-face sdf-spread) (- 1.0 edge)) edge)
              df-outline (if (> df-face-norm sdf-outline)
                           edge df-outline')
              df-face-channel (max 0 (min (int (* 255.0 df-face-norm)) 255))
              df-outline-norm (+ (* (/ df-outline sdf-shadow-spread) (- 1.0 edge)) edge)
              df-outline-channel (max 0 (min (int (* 255.0 df-outline-norm)) 255))]
          (aset image out-face-offset (unchecked-byte df-face-channel))
          (when (> channel-count 1)
            (aset image out-outline-offset (unchecked-byte 0))
            (aset image out-shadow-offset (unchecked-byte df-outline-channel)))))
      (when (and (> shadow-alpha 0.0) (> shadow-blur 0) (> channel-count 1))
        (let [image-byte-length (* width height channel-count)
              shadow-image (byte-array image-byte-length)
              _ (System/arraycopy image 0 shadow-image 0 image-byte-length)
              shadow-data-buffer (DataBufferByte. shadow-image image-byte-length)
              shadow-band-offsets (int-array [0 1 2])
              shadow-n-bits (int-array [8 8 8])
              shadow-raster (Raster/createInterleavedRaster shadow-data-buffer width height (* width channel-count) channel-count shadow-band-offsets nil)
              shadow-cs (ColorSpace/getInstance ColorSpace/CS_sRGB)
              shadow-cm (ComponentColorModel. shadow-cs shadow-n-bits false false Transparency/TRANSLUCENT DataBuffer/TYPE_BYTE)
              shadow-image (BufferedImage. shadow-cm shadow-raster false nil)
              ;; When the blur kernel is != 0, make sure to always blur the DF data set
              ;; at least once so we can avoid the jaggies around the face edges. This is mostly
              ;; prominent when the blur size is small and the offset is large.
              ^BufferedImage tmp (.getSubimage shadow-image 0 0 width height)]
          (.filter shadow-convolve tmp shadow-image)
          (doseq [^int v (range height)
                  ^int u (range width)]
            (let [df-offset (+ (* v width) u)
                  shadow-offset (+ (* df-offset channel-count) 2)
                  shadow-pixel (.getRGB shadow-image u v)]
              (aset image shadow-offset (unchecked-byte shadow-pixel))))))
      {:field image
       :width width
       :height height})))

(defn- compile-ttf-distance-field [font-desc font-resource]
  (let [font (create-ttf-font font-desc font-resource)
        antialias (protobuf/int->boolean (:antialias font-desc))
        semi-glyphs (ttf-semi-glyphs font-desc font antialias)
        font-metrics (font-metrics font)
        ^double outline-width (:outline-width font-desc)
        ^double shadow-blur (:shadow-blur font-desc)
        ^double face-alpha (:alpha font-desc)
        ^double shadow-alpha (:shadow-alpha font-desc)
        padding (+ (int shadow-blur)
                   (int outline-width)
                   1)
        channel-count (if (and (> shadow-alpha 0.0)
                               (> face-alpha 0.0))
                        3 1)
        glyph-cell-padding 1
        edge 0.75
        sdf-spread (+ (Math/sqrt 2.0) outline-width)
        sdf-shadow-spread (+ (Math/sqrt 2.0) shadow-blur)
        sdf-outline (calculate-ttf-distance-field-edge-limit outline-width sdf-spread edge)
        sdf-shadow (if (= (int shadow-blur) 0)
                     1.0
                     (calculate-ttf-distance-field-edge-limit shadow-blur sdf-shadow-spread edge))
        glyph-extents (make-glyph-extents channel-count padding glyph-cell-padding semi-glyphs)
        ;; Note: see comment in compile-ttf-bitmap regarding the cache ascent/descent
        ^long cache-cell-max-ascent (reduce max 0 (map :ascent semi-glyphs))
        ^long cache-cell-max-descent (reduce max 0 (map :descent semi-glyphs))
        line-height (+ cache-cell-max-ascent cache-cell-max-descent)
        cache-cell-wh (max-glyph-cell-wh glyph-extents line-height padding glyph-cell-padding)
        cache-wh (cache-wh font-desc cache-cell-wh (count semi-glyphs))
        glyph-data-bank (make-glyph-data-bank glyph-extents)
        layer-mask (font-desc->layer-mask font-desc)
        is-monospaced (check-monospaced semi-glyphs)]
    (doall
      (pmap (fn [[semi-glyph glyph-extents]]
              (let [{:keys [^bytes field]} (draw-ttf-distance-field semi-glyph padding channel-count outline-width sdf-outline sdf-spread sdf-shadow-spread edge shadow-blur shadow-alpha)
                    {:keys [image-wh glyph-cell-wh ^int glyph-data-size ^int glyph-data-offset]} glyph-extents
                    ^int image-width (:width image-wh)
                    ^int image-height (:height image-wh)
                    row-size (* (int (:width glyph-cell-wh)) channel-count)]
                (Arrays/fill glyph-data-bank glyph-data-offset (+ glyph-data-offset row-size) (unchecked-byte 0))
                (doseq [^int y (range image-height)]
                  (let [y-offset (+ glyph-data-offset
                                    row-size
                                    (* y row-size))]
                    (aset glyph-data-bank y-offset (unchecked-byte 0))
                    (System/arraycopy field (+ (* y image-width channel-count) 0) glyph-data-bank (+ y-offset channel-count) (* image-width channel-count))
                    (aset glyph-data-bank (+ (+ y-offset channel-count) (* image-width channel-count)) (unchecked-byte 0))))
                (let [last-y-offset (- (+ glyph-data-offset glyph-data-size) row-size)]
                  (Arrays/fill glyph-data-bank last-y-offset (+ last-y-offset row-size) (unchecked-byte 0)))))
            (sequence positive-glyph-extent-pairs-xf
                      semi-glyphs
                      glyph-extents)))

    {:glyphs (make-ddf-glyphs semi-glyphs glyph-extents padding)
     :material (str (:material font-desc) "c")
     :shadow-x (:shadow-x font-desc)
     :shadow-y (:shadow-y font-desc)
     :max-ascent (.getMaxAscent font-metrics)
     :max-descent (.getMaxDescent font-metrics)
     :image-format (:output-format font-desc)
     :layer-mask layer-mask
     :render-mode (:render-mode font-desc)
     :sdf-spread sdf-spread
     :sdf-shadow-spread sdf-shadow-spread
     :sdf-outline sdf-outline
     :sdf-shadow sdf-shadow
     :cache-width (:width cache-wh)
     :cache-height (:height cache-wh)
     :glyph-padding glyph-cell-padding
     :cache-cell-width (:width cache-cell-wh)
     :cache-cell-height (:height cache-cell-wh)
     :cache-cell-max-ascent (+ cache-cell-max-ascent padding)
     :glyph-channels channel-count
     :glyph-data (ByteString/copyFrom glyph-data-bank)
     :alpha (:alpha font-desc)
     :outline-alpha (:outline-alpha font-desc)
     :shadow-alpha (:shadow-alpha font-desc)
     :is-monospaced is-monospaced
     :padding padding}))

(defn compile-font [font-desc font-resource resolver]
  (let [font-ext (resource/type-ext font-resource)]
    (cond
      (and (= font-ext "fnt") (= (:output-format font-desc) :type-bitmap))
      (compile-fnt-bitmap font-desc font-resource resolver)

      (or (= font-ext "ttf") (= font-ext "otf"))
      (if (= (:output-format font-desc) :type-distance-field)
        (compile-ttf-distance-field font-desc font-resource)
        (compile-ttf-bitmap font-desc font-resource))

      :else
      (throw (ex-info "Unsupported font format" {:font (resource/proj-path font-resource)})))))<|MERGE_RESOLUTION|>--- conflicted
+++ resolved
@@ -17,12 +17,8 @@
             [editor.protobuf :as protobuf]
             [editor.resource :as resource]
             [util.coll :refer [pair]])
-<<<<<<< HEAD
-  (:import [com.dynamo.bob.font BMFont BMFont$Char DistanceFieldGenerator]
+  (:import [com.dynamo.bob.font BMFont BMFont$Char DistanceFieldGenerator Fontc]
            [com.dynamo.render.proto Font$FontDesc]
-=======
-  (:import [com.dynamo.bob.font BMFont BMFont$Char DistanceFieldGenerator Fontc]
->>>>>>> 2cddb78d
            [com.google.protobuf ByteString]
            [java.awt BasicStroke Canvas Color Composite CompositeContext Font FontMetrics Graphics2D RenderingHints Shape Transparency]
            [java.awt.color ColorSpace]
