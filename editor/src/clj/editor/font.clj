--- conflicted
+++ resolved
@@ -28,6 +28,7 @@
             [editor.material :as material]
             [editor.pipeline :as pipeline]
             [editor.pipeline.font-gen :as font-gen]
+            [editor.pipeline.fontc :as fontc]
             [editor.properties :as properties]
             [editor.protobuf :as protobuf]
             [editor.resource :as resource]
@@ -485,10 +486,9 @@
                                               :text preview-text}
                                   :passes [pass/transparent]}))))
 
-<<<<<<< HEAD
 (g/defnk produce-save-value
   [font material size antialias alpha outline-alpha outline-width
-   shadow-alpha shadow-blur shadow-x shadow-y extra-characters output-format
+   shadow-alpha shadow-blur shadow-x shadow-y characters output-format
    all-chars cache-width cache-height render-mode]
   (protobuf/make-map-without-defaults Font$FontDesc
     :font (resource/resource->proj-path font)
@@ -502,38 +502,12 @@
     :shadow-blur shadow-blur
     :shadow-x shadow-x
     :shadow-y shadow-y
-    :extra-characters extra-characters
+    :characters characters
     :output-format output-format
     :all-chars all-chars
     :cache-width cache-width
     :cache-height cache-height
     :render-mode render-mode))
-=======
-(g/defnk produce-pb-msg [pb font material size antialias alpha outline-alpha outline-width
-                         shadow-alpha shadow-blur shadow-x shadow-y characters output-format
-                         all-chars cache-width cache-height render-mode]
-  ;; The reason we use the originally loaded pb is to retain any default values
-  ;; This is important for the saved file to not contain more data than it would
-  ;; have when saved with Editor1
-  (merge pb
-         {:font (resource/resource->proj-path font)
-          :material (resource/resource->proj-path material)
-          :size size
-          :antialias antialias
-          :alpha alpha
-          :outline-alpha outline-alpha
-          :outline-width outline-width
-          :shadow-alpha shadow-alpha
-          :shadow-blur shadow-blur
-          :shadow-x shadow-x
-          :shadow-y shadow-y
-          :characters characters
-          :output-format output-format
-          :all-chars all-chars
-          :cache-width cache-width
-          :cache-height cache-height
-          :render-mode render-mode}))
->>>>>>> 2cddb78d
 
 (defn- make-font-map [_node-id font type pb-msg font-resource-resolver]
   (or (when-let [errors (->> (concat [(validation/prop-error :fatal _node-id :font validation/prop-nil? font "Font")
@@ -753,15 +727,7 @@
             (dynamic visible output-format-defold-or-distance-field?))
   (property shadow-y g/Num (default (protobuf/default Font$FontDesc :shadow-y))
             (dynamic visible output-format-defold-or-distance-field?))
-<<<<<<< HEAD
-  (property extra-characters g/Str (default (protobuf/default Font$FontDesc :extra-characters))
-            (dynamic visible output-format-defold-or-distance-field?))
-  (property all-chars g/Bool (default (protobuf/default Font$FontDesc :all-chars))
-            (dynamic visible output-format-defold-or-distance-field?))
   (property cache-width g/Int (default (protobuf/default Font$FontDesc :cache-width))
-=======
-  (property cache-width g/Int
->>>>>>> 2cddb78d
             (dynamic error (validation/prop-error-fnk :fatal validation/prop-negative? cache-width)))
   (property cache-height g/Int (default (protobuf/default Font$FontDesc :cache-height))
             (dynamic error (validation/prop-error-fnk :fatal validation/prop-negative? cache-height)))
@@ -776,7 +742,7 @@
                    (when (and (= "" new-value)
                               (properties/user-edit? self :characters evaluation-context))
                      (g/set-property self :characters fontc/default-characters-string)))))
-  (property all-chars g/Bool
+  (property all-chars g/Bool (default (protobuf/default Font$FontDesc :all-chars))
             (dynamic visible output-format-defold-or-distance-field?))
 
   (input dep-build-targets g/Any :array)
@@ -830,7 +796,7 @@
       shadow-blur :shadow-blur
       shadow-x :shadow-x
       shadow-y :shadow-y
-      extra-characters :extra-characters
+      characters :characters
       output-format :output-format
       all-chars :all-chars
       cache-width :cache-width
