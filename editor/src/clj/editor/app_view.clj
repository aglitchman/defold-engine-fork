--- conflicted
+++ resolved
@@ -229,12 +229,8 @@
   (let [resource-type (workspace/resource-type resource)
         view-type (or (first (:view-types resource-type)) (workspace/get-view-type workspace :text))]
     (if-let [make-view-fn (:make-view-fn view-type)]
-<<<<<<< HEAD
       (let [resource-node (project/get-resource-node project resource)
-            ^TabPane tab-pane   (:tab-pane app-view)
-=======
-      (let [^TabPane tab-pane   (g/node-value app-view :tab-pane)
->>>>>>> 5aab133b
+            ^TabPane tab-pane   (g/node-value app-view :tab-pane)
             parent     (AnchorPane.)
             tab        (doto (Tab. (workspace/resource-name resource)) (.setContent parent) (.setUserData resource-node))
             tabs       (doto (.getTabs tab-pane) (.add tab))
