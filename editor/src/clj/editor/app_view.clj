(ns editor.app-view
  (:require [dynamo.graph :as g]
            [dynamo.types :as t]
<<<<<<< HEAD
            [editor.asset-browser :as asset-browser]
            [editor.atlas :as atlas]
            [editor.collection :as collection]
            [editor.core :as core]
            [editor.cubemap :as cubemap]
            [editor.game-object :as game-object]
            [editor.graph-view :as graph-view]
            [editor.handler :as handler]
            [editor.image :as image]
=======
>>>>>>> 9e425fcf
            [editor.jfx :as jfx]
            [editor.menu :as menu]
            [editor.project :as project]
            [editor.ui :as ui]
            [editor.workspace :as workspace])
  (:import [com.defold.editor Start]
           [com.jogamp.opengl.util.awt Screenshot]
           [java.awt Desktop]
           [javafx.animation AnimationTimer]
           [javafx.application Platform]
           [javafx.beans.value ChangeListener]
           [javafx.collections FXCollections ObservableList ListChangeListener]
           [javafx.embed.swing SwingFXUtils]
           [javafx.event ActionEvent EventHandler]
           [javafx.fxml FXMLLoader]
           [javafx.geometry Insets]
           [javafx.scene Scene Node Parent]
           [javafx.scene.control Button ColorPicker Label TextField TitledPane TextArea TreeItem TreeCell Menu MenuItem MenuBar TabPane Tab ProgressBar]
           [javafx.scene.image Image ImageView WritableImage PixelWriter]
           [javafx.scene.input MouseEvent]
           [javafx.scene.layout AnchorPane GridPane StackPane HBox Priority]
           [javafx.scene.paint Color]
           [javafx.stage Stage FileChooser]
           [javafx.util Callback]
           [java.io File]
           [java.nio.file Paths]
           [java.util.prefs Preferences]
           [javax.media.opengl GL GL2 GLContext GLProfile GLDrawableFactory GLCapabilities]))

(def static-menu [{:label "File" :children []}
                  {:label "Edit" :children []}
                  {:label "Help" :children [{:label "About Defold"
                                             :handler-fn (fn [event] (prn "ABOUT!"))}]}])

(g/defnk produce-menu-bar [main-menu menu-bar]
  (.setAll (.getMenus menu-bar) (menu/make-menus main-menu))
  menu-bar)

(g/defnode AppView
  (property stage Stage)
  (property menu-bar MenuBar)
  (property tab-pane TabPane)
  (property refresh-timer AnimationTimer)
  (property auto-pulls t/Any)
  (property active-tool t/Any)

  (input main-menus [t/Any])
  (input outline t/Any)

  (output main-menu t/Any :cached (g/fnk [main-menus] (reduce menu/merge-menus static-menu main-menus)))
  (output menu-bar MenuBar :cached produce-menu-bar)
  (output active-outline t/Any :cached (g/fnk [outline] outline))
  (output active-resource t/Any (g/fnk [tab-pane] (when-let [tab (-> tab-pane (.getSelectionModel) (.getSelectedItem))] (:resource (.getUserData tab)))))
  (output open-resources t/Any (g/fnk [tab-pane] (map (fn [tab] (:resource (.getUserData tab))) (.getTabs tab-pane))))

  (trigger stop-animation :deleted (fn [tx graph self label trigger]
                                     (.stop ^AnimationTimer (:refresh-timer self)))))

(defn- invalidate [node label]
  (g/invalidate! [[(g/node-id node) label]]))

(defn- disconnect-sources [target-node target-label]
  (for [[source-node source-label] (g/sources-of (g/now) target-node target-label)]
    (g/disconnect source-node source-label target-node target-label)))

(defn- replace-connection [source-node source-label target-node target-label]
  (concat
    (disconnect-sources target-node target-label)
    (if (and source-node (contains? (g/outputs source-node) source-label))
      (g/connect source-node source-label target-node target-label)
      [])))

(defn- on-selected-tab-changed [app-view resource-node]
  (g/transact
    (replace-connection resource-node :outline app-view :outline))
  (invalidate app-view :active-resource))

(defn- on-tabs-changed [app-view]
  (invalidate app-view :open-resources))

(handler/defhandler move-tool :move-tool :project
  (visible? [app-view] true)
  (enabled? [app-view] true)
  (run [app-view] (g/transact (g/set-property app-view :active-tool :move-tool)))
  (state [app-view] (= (:active-tool (g/refresh app-view)) :move-tool)))

(handler/defhandler scale-tool :scale-tool :project
  (visible? [app-view] true)
  (enabled? [app-view] true)
  (run [app-view] (g/transact (g/set-property app-view :active-tool :scale-tool)))
  (state [app-view]  (= (:active-tool (g/refresh app-view)) :scale-tool)))

(handler/defhandler rotate-tool :rotate-tool :project
  (visible? [app-view] true)
  (enabled? [app-view] true)
  (run [app-view] (g/transact (g/set-property app-view :active-tool :rotate-tool)))
  (state [app-view]  (= (:active-tool (g/refresh app-view)) :rotate-tool)))

(defn make-app-view [graph stage menu-bar tab-pane]
  (.setUseSystemMenuBar menu-bar true)
  (.setTitle stage "Defold Editor 2.0!")
  (let [app-view (first (g/tx-nodes-added (g/transact (g/make-node graph AppView :stage stage :menu-bar menu-bar :tab-pane tab-pane :active-tool :move-tool))))
        binder (ui/make-ui-binder (.getScene stage))
        arg-map {:app-view app-view}]
    (ui/bind-toolbar binder "#toolbar" arg-map)
    (-> tab-pane
      (.getSelectionModel)
      (.selectedItemProperty)
      (.addListener
        (reify ChangeListener
          (changed [this observable old-val new-val]
            (on-selected-tab-changed app-view (when new-val (.getUserData new-val)))))))
    (-> tab-pane
      (.getTabs)
      (.addListener
        (reify ListChangeListener
          (onChanged [this change]
            (on-tabs-changed app-view)))))
    (let [refresh-timer (proxy [AnimationTimer] []
                          (handle [now]
                            ; TODO: Not invoke this function every frame...
                            (ui/refresh binder arg-map)
                            (let [auto-pulls (:auto-pulls (g/refresh app-view))]
                              (doseq [[node label] auto-pulls]
                                (g/node-value node label)))))]
      (g/transact
        (concat
          (g/set-property app-view :refresh-timer refresh-timer)
          (g/set-property app-view :auto-pulls [[app-view :menu-bar]])))
      (.start refresh-timer))
    app-view))

(defn open-resource [app-view workspace project resource]
  (let [resource-node (project/get-resource-node project resource)
        resource-type (project/get-resource-type resource-node)
        view-type (or (first (:view-types resource-type)) (workspace/get-view-type workspace :text))]
    (if-let [make-view-fn (:make-view-fn view-type)]
      (let [tab-pane   (:tab-pane app-view)
            parent     (AnchorPane.)
            tab        (doto (Tab. (workspace/resource-name resource)) (.setContent parent) (.setUserData resource-node))
            tabs       (doto (.getTabs tab-pane) (.add tab))
            view-graph (g/make-graph! :history false :volatility 2)
            view       (make-view-fn view-graph parent ((:id view-type) (:view-fns resource-type)) resource-node)]
        (.setGraphic tab (jfx/get-image-view (:icon resource-type "icons/cog.png")))
        (.setOnClosed tab (ui/event-handler event (g/delete-graph view-graph)))
        (.select (.getSelectionModel tab-pane) tab))
      (.open (Desktop/getDesktop) (File. (workspace/abs-path resource))))))<|MERGE_RESOLUTION|>--- conflicted
+++ resolved
@@ -1,21 +1,10 @@
 (ns editor.app-view
   (:require [dynamo.graph :as g]
             [dynamo.types :as t]
-<<<<<<< HEAD
-            [editor.asset-browser :as asset-browser]
-            [editor.atlas :as atlas]
-            [editor.collection :as collection]
-            [editor.core :as core]
-            [editor.cubemap :as cubemap]
-            [editor.game-object :as game-object]
-            [editor.graph-view :as graph-view]
-            [editor.handler :as handler]
-            [editor.image :as image]
-=======
->>>>>>> 9e425fcf
             [editor.jfx :as jfx]
             [editor.menu :as menu]
             [editor.project :as project]
+            [editor.handler :as handler]
             [editor.ui :as ui]
             [editor.workspace :as workspace])
   (:import [com.defold.editor Start]
