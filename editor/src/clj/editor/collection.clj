(ns editor.collection
  (:require [clojure.pprint :refer [pprint]]
            [clojure.java.io :as io]
            [dynamo.buffers :refer :all]
            [dynamo.camera :refer :all]
            [dynamo.file.protobuf :as protobuf]
            [dynamo.geom :as geom]
            [dynamo.graph :as g]
            [dynamo.types :as t :refer :all]
            [dynamo.ui :refer :all]
            [editor.game-object :as game-object]
            [editor.project :as project]
            [editor.scene :as scene]
            [editor.scene-tools :as scene-tools]
            [editor.workspace :as workspace]
            [editor.math :as math]
            [editor.handler :as handler]
            [editor.dialogs :as dialogs]
            [internal.render.pass :as pass])
  (:import [com.dynamo.gameobject.proto GameObject GameObject$CollectionDesc GameObject$CollectionInstanceDesc GameObject$InstanceDesc GameObject$InstanceDesc$Builder
            GameObject$EmbeddedInstanceDesc]
           [com.dynamo.graphics.proto Graphics$Cubemap Graphics$TextureImage Graphics$TextureImage$Image Graphics$TextureImage$Type]
           [com.jogamp.opengl.util.awt TextRenderer]
           [dynamo.types Region Animation Camera Image TexturePacking Rect EngineFormatTexture AABB TextureSetAnimationFrame TextureSetAnimation TextureSet]
           [java.awt.image BufferedImage]
           [java.io PushbackReader]
           [javax.media.opengl GL GL2 GLContext GLDrawableFactory]
           [javax.media.opengl.glu GLU]
           [javax.vecmath Matrix4d Point3d Quat4d Vector3d Vector4d]
           [com.dynamo.proto DdfMath$Point3 DdfMath$Quat]
           [org.apache.commons.io FilenameUtils]))

(def collection-icon "icons/bricks.png")
(def path-sep "/")

(defn- gen-embed-ddf [id child-ids ^Vector3d position ^Quat4d rotation ^Vector3d scale save-data]
  (let [^DdfMath$Point3 protobuf-position (protobuf/vecmath->pb (Point3d. position))
        ^DdfMath$Quat protobuf-rotation (protobuf/vecmath->pb rotation)]
(-> (doto (GameObject$EmbeddedInstanceDesc/newBuilder)
         (.setId id)
         (.addAllChildren child-ids)
         (.setData (:content save-data))
         (.setPosition protobuf-position)
         (.setRotation protobuf-rotation)
                                        ; TODO properties
                                        ; TODO - fix non-uniform hax
         (.setScale (.x scale)))
       (.build))))

(defn- gen-ref-ddf [id child-ids ^Vector3d position ^Quat4d rotation ^Vector3d scale save-data]
  (let [^DdfMath$Point3 protobuf-position (protobuf/vecmath->pb (Point3d. position))
        ^DdfMath$Quat protobuf-rotation (protobuf/vecmath->pb rotation)]
    (-> (doto (GameObject$InstanceDesc/newBuilder)
         (.setId id)
         (.addAllChildren child-ids)
         (.setPrototype (workspace/proj-path (:resource save-data)))
         (.setPosition protobuf-position)
         (.setRotation protobuf-rotation)
                                        ; TODO properties
                                        ; TODO - fix non-uniform hax
         (.setScale (.x scale)))
       (.build))))

(defn- assoc-deep [scene keyword new-value]
  (let [new-scene (assoc scene keyword new-value)]
    (if (:children scene)
      (assoc new-scene :children (map #(assoc-deep % keyword new-value) (:children scene)))
      new-scene)))

(g/defnk produce-transform [^Vector3d position ^Quat4d rotation ^Vector3d scale]
  (let [transform (Matrix4d. rotation position 1.0)
        s [(.x scale) (.y scale) (.z scale)]
        col (Vector4d.)]
    (doseq [^Integer i (range 3)
            :let [s (nth s i)]]
      (.getColumn transform i col)
      (.scale col s)
      (.setColumn transform i col))
    transform))

(g/defnode ScalableSceneNode
  (inherits scene/SceneNode)

  (property scale t/Vec3 (default [1 1 1]))

  (output scale Vector3d :cached (g/fnk [^t/Vec3 scale] (Vector3d. (double-array scale))))
  (output transform Matrix4d :cached produce-transform)

  scene-tools/Scalable
  (scene-tools/scale [self delta] (let [s (Vector3d. (double-array (:scale self)))
                                        ^Vector3d d delta]
                                    (.setX s (* (.x s) (.x d)))
                                    (.setY s (* (.y s) (.y d)))
                                    (.setZ s (* (.z s) (.z d)))
                                    (g/set-property self :scale [(.x s) (.y s) (.z s)]))))

(defn- outline-sort-by-fn [v]
  [(:name (g/node-type (g/node-by-id (:node-id v)))) (:label v)])

(g/defnode GameObjectInstanceNode
  (inherits ScalableSceneNode)

  (property id t/Str)
  (property path (t/maybe t/Str))
  (property embedded (t/maybe t/Bool) (visible (g/fnk [] false)))

  (input source t/Any)
  (input properties t/Any)
  (input outline t/Any)
  (input child-outlines t/Any :array)
  (input save-data t/Any)
  (input build-targets t/Any)
  (input scene t/Any)
  (input child-scenes t/Any :array)
  (input child-ids t/Str :array)

  (output outline t/Any :cached (g/fnk [node-id id path embedded outline child-outlines]
                                       (let [suffix (if embedded "" (format " (%s)" path))]
                                         (merge-with concat
                                                     (merge outline {:node-id node-id :label (str id suffix) :icon game-object/game-object-icon :sort-by-fn outline-sort-by-fn})
                                                    {:children child-outlines}))))
  (output ddf-message t/Any :cached (g/fnk [id child-ids path embedded ^Vector3d position ^Quat4d rotation ^Vector3d scale save-data]
                                           (if embedded
                                             (gen-embed-ddf id child-ids position rotation scale save-data)
                                             (gen-ref-ddf id child-ids position rotation scale save-data))))
  (output build-targets t/Any (g/fnk [build-targets ddf-message transform] [(assoc (first build-targets)
                                                                                   :user-data (assoc (get (first build-targets) :user-data)
                                                                                                     :instance-msg ddf-message
                                                                                                     :transform transform))]))
  (output scene t/Any :cached (g/fnk [node-id transform scene child-scenes embedded]
                                     (let [aabb (reduce #(geom/aabb-union %1 (:aabb %2)) (:aabb scene) child-scenes)
                                           aabb (geom/aabb-transform (geom/aabb-incorporate aabb 0 0 0) transform)]
                                       (merge-with concat
                                                   (assoc (assoc-deep scene :node-id node-id)
                                                          :transform transform
                                                          :aabb aabb
                                                          :renderable {:passes [pass/selection]})
                                                   {:children child-scenes})))))

(g/defnk produce-proto-msg [name ref-inst-ddf embed-inst-ddf ref-coll-ddf]
  (.build (doto (GameObject$CollectionDesc/newBuilder)
            (.setName name)
            (.addAllInstances ref-inst-ddf)
            (.addAllEmbeddedInstances embed-inst-ddf)
            (.addAllCollectionInstances ref-coll-ddf))))

(g/defnk produce-save-data [resource proto-msg]
  {:resource resource
   :content (protobuf/pb->str proto-msg)})

(defn- ->instance-builder [msg resource] ^GameObject$InstanceDesc$Builder
  (let [builder (-> (if (instance? GameObject$EmbeddedInstanceDesc msg)
                      (-> (GameObject$InstanceDesc/newBuilder)
                        (.setId (.getId msg))
                        (.addAllChildren (.getChildrenList msg))
                        (.setPosition (.getPosition msg))
                        (.setRotation (.getRotation msg))
                        (.addAllComponentProperties (.getComponentPropertiesList msg)))
                      (GameObject$InstanceDesc/newBuilder msg))
                  (.setPrototype (workspace/proj-path resource)))]
    (if (.hasScale3 msg)
      (.setScale3 builder (.getScale3 msg))
      (let [s (.getScale msg)]
        (.setScale3 builder (protobuf/vecmath->pb (Vector3d. s s s)))))))

(defn- externalize [inst-data resources]
  (map (fn [data]
         (let [[resource msg transform] data
               resource (get resources resource)
               builder (->instance-builder msg resource)
               pos (Point3d.)
               rot (Quat4d.)
               scale (Vector3d.)
               _ (math/split-mat4 transform pos rot scale)
               child-ids (.getChildrenList builder)]
           (.build (-> builder
                     (.setId (str path-sep (.getId builder)))
                     (.clearChildren)
                     (.addAllChildren (map #(str path-sep %) child-ids))
                     (.setPosition (protobuf/vecmath->pb pos))
                     (.setRotation (protobuf/vecmath->pb rot))
                     (.setScale3 (protobuf/vecmath->pb scale)))))) inst-data))

(defn build-collection [self basis resource dep-resources user-data]
  (let [{:keys [name instance-data]} user-data
        instance-msgs (externalize instance-data dep-resources)
        msg (.build
              (doto (GameObject$CollectionDesc/newBuilder)
                (.setName name)
                (.addAllInstances instance-msgs)))]
    {:resource resource :content (protobuf/pb->bytes msg)}))

(g/defnk produce-build-targets [node-id name resource proto-msg sub-build-targets dep-build-targets]
  (let [sub-build-targets (flatten sub-build-targets)
        dep-build-targets (flatten dep-build-targets)
        instance-data (map #(let [user-data (get % :user-data)]
                              [(:resource %) (get user-data :instance-msg) (get user-data :transform)]) dep-build-targets)
        instance-data (reduce concat instance-data (map #(get-in % [:user-data :instance-data]) sub-build-targets))]
    [{:node-id node-id
      :resource (workspace/make-build-resource resource)
      :build-fn build-collection
      :user-data {:name name :instance-data instance-data}
      :deps (vec (reduce into dep-build-targets (map :deps sub-build-targets)))}]))

(g/defnode CollectionNode
  (inherits project/ResourceNode)

  (property name t/Str)

  (input child-outlines t/Any :array)
  (input ref-inst-ddf t/Any :array)
  (input embed-inst-ddf t/Any :array)
  (input ref-coll-ddf t/Any :array)
  (input child-scenes t/Any :array)
  (input ids t/Str :array)
  (input sub-build-targets t/Any :array)
  (input dep-build-targets t/Any :array)

  (output proto-msg t/Any :cached produce-proto-msg)
  (output save-data t/Any :cached produce-save-data)
  (output build-targets t/Any :cached produce-build-targets)
  (output outline t/Any :cached (g/fnk [node-id child-outlines] {:node-id node-id :label "Collection" :icon collection-icon :children child-outlines :sort-by-fn outline-sort-by-fn}))
  (output scene t/Any :cached (g/fnk [node-id child-scenes]
                                     {:node-id node-id
                                      :children child-scenes
                                      :aabb (reduce geom/aabb-union (geom/null-aabb) (filter #(not (nil? %)) (map :aabb child-scenes)))})))

(defn- flatten-instance-data [data base-id base-transform all-child-ids]
  (let [[resource msg ^Matrix4d transform] data
        builder (->instance-builder msg resource)
        is-child? (contains? all-child-ids (.getId builder))
        child-ids (.getChildrenList builder)
        builder (doto builder
                  (.setId (str base-id (.getId builder)))
                  (.clearChildren)
                  (.addAllChildren (map #(str base-id %) child-ids)))
        msg (.build builder)
        transform (if is-child?
                    transform
                    (doto (Matrix4d. transform) (.mul base-transform transform)))]
    [resource msg transform]))

(g/defnk produce-coll-inst-build-targets [id transform build-targets]
  (let [base-id (str id path-sep)
        instance-data (get-in build-targets [0 :user-data :instance-data])
        child-ids (reduce (fn [child-ids [_ msg _]] (into child-ids (.getChildrenList msg))) #{} instance-data)]
    (assoc-in build-targets [0 :user-data :instance-data] (map #(flatten-instance-data % base-id transform child-ids) instance-data))))

(g/defnode CollectionInstanceNode
  (inherits ScalableSceneNode)

  (property id t/Str)
  (property path t/Str)

  (input source t/Any)
  (input outline t/Any)
  (input save-data t/Any)
  (input scene t/Any)
  (input build-targets t/Any)

  (output outline t/Any :cached (g/fnk [node-id id path outline] (let [suffix (format " (%s)" path)]
                                                                   (merge outline {:node-id node-id :label (str id suffix) :icon collection-icon}))))
  (output ddf-message t/Any :cached (g/fnk [id path ^Vector3d position ^Quat4d rotation ^Vector3d scale]
                                           (let [^DdfMath$Point3 protobuf-position (protobuf/vecmath->pb (Point3d. position))
                                                 ^DdfMath$Quat protobuf-rotation (protobuf/vecmath->pb rotation)]
                                            (.build (doto (GameObject$CollectionInstanceDesc/newBuilder)
                                                      (.setId id)
                                                      (.setCollection path)
                                                      (.setPosition protobuf-position)
                                                      (.setRotation protobuf-rotation)
                                                      ; TODO - fix non-uniform hax
                                                      (.setScale (.x scale)))))))
  (output scene t/Any :cached (g/fnk [node-id transform scene]
                                     (assoc scene
                                           :node-id node-id
                                           :transform transform
                                           :aabb (geom/aabb-transform (:aabb scene) transform)
                                           :renderable {:passes [pass/selection]})))
  (output build-targets t/Any produce-coll-inst-build-targets))

(defn- gen-instance-id [coll-node base]
  (let [ids (g/node-value coll-node :ids)]
    (loop [postfix 0]
      (let [id (if (= postfix 0) base (str base postfix))]
        (if (empty? (filter #(= id %) ids))
          id
          (recur (inc postfix)))))))

(defn- make-go [self source-node id position rotation scale]
  (let [path (if source-node (workspace/proj-path (:resource source-node)) "")]
    (g/make-nodes (g/node->graph-id self)
                  [go-node [GameObjectInstanceNode :id id :path path
                            :position position :rotation rotation :scale scale]]
<<<<<<< HEAD
                  (if source-node
                    (concat
                      (g/connect go-node     :ddf-message   self    :ref-inst-ddf)
                      (g/connect go-node     :build-targets self    :dep-build-targets)
                      (g/connect go-node     :id            self    :ids)
                      (g/connect source-node :self          go-node :source)
                      (g/connect source-node :outline       go-node :outline)
                      (g/connect source-node :save-data     go-node :save-data)
                      (g/connect source-node :build-targets go-node :build-targets)
                      (g/connect source-node :scene         go-node :scene))
                    []))))
=======
                  (concat
                   (g/connect go-node :self self :nodes)
                   (when source-node
                     (concat
                      (g/connect go-node     :ddf-message self    :ref-inst-ddf)
                      (g/connect go-node     :id          self    :ids)
                      (g/connect source-node :self        go-node :source)
                      (g/connect source-node :outline     go-node :outline)
                      (g/connect source-node :save-data   go-node :save-data)
                      (g/connect source-node :scene       go-node :scene)))))))
>>>>>>> 097a6a80

(defn- single-selection? [selection]
  (= 1 (count selection)))

(defn- selected-collection? [selection]
  (= CollectionNode (g/node-type (g/node-by-id (first selection)))))

(defn- selected-embedded-instance? [selection]
  (let [node (g/node-by-id (first selection))]
    (and (= GameObjectInstanceNode (g/node-type node))
         (:embedded node))))

(handler/defhandler :add-from-file :global
  (enabled? [selection] (and (single-selection? selection)
                             (or (selected-collection? selection)
                                 (selected-embedded-instance? selection))))
  (run [selection] (if (selected-embedded-instance? selection)
                     (game-object/add-component-handler (g/node-value (first selection) :source))
                     (let [coll-node (g/node-by-id (first selection))
                           project (project/get-project coll-node)
                           workspace (:workspace (:resource coll-node))
                           ext "go"]
                       (when-let [; TODO - filter game object files
                                  resource (first (dialogs/make-resource-dialog workspace {}))]
                         (let [base (FilenameUtils/getBaseName (workspace/resource-name resource))
                               id (gen-instance-id coll-node base)
                               op-seq (gensym)
                               [go-node] (g/tx-nodes-added
                                           (g/transact
                                             (concat
                                               (g/operation-label "Add Game Object")
                                               (g/operation-sequence op-seq)
                                               (make-go coll-node (project/get-resource-node project resource) id [0 0 0] [0 0 0] [1 1 1]))))]
                           ; Selection
                           (g/transact
                             (concat
                               (g/operation-sequence op-seq)
                               (g/operation-label "Add Game Object")
                               (g/connect go-node :outline coll-node :child-outlines)
                               (g/connect go-node :scene coll-node :child-scenes)
                               (project/select project [go-node])))))))))

(defn- make-embedded-go [self project type data id position rotation scale]
  (let [resource (project/make-embedded-resource project type data)]
    (if-let [resource-type (and resource (workspace/resource-type resource))]
      (g/make-nodes (g/node->graph-id self)
                    [go-node [GameObjectInstanceNode :id id :embedded true
                              :position position :rotation rotation :scale scale]
<<<<<<< HEAD
                     source-node [(:node-type resource-type) :resource resource :parent project :resource-type resource-type]]
                    (g/connect source-node :self          go-node :source)
                    (g/connect source-node :outline       go-node :outline)
                    (g/connect source-node :save-data     go-node :save-data)
                    (g/connect source-node :build-targets go-node :build-targets)
                    (g/connect source-node :scene         go-node :scene)
                    (g/connect go-node     :ddf-message   self    :embed-inst-ddf)
                    (g/connect go-node     :build-targets self    :dep-build-targets)
                    (g/connect go-node     :id            self    :ids))
      (g/make-node (g/node->graph-id self) GameObjectInstanceNode :id id :embedded true))))
=======
                     source-node [(:node-type resource-type) :resource resource :project-id (g/node-id project) :resource-type resource-type]]
                    (g/connect source-node :self        go-node :source)
                    (g/connect source-node :outline     go-node :outline)
                    (g/connect source-node :save-data   go-node :save-data)
                    (g/connect source-node :scene       go-node :scene)
                    (g/connect source-node :self        self    :nodes)
                    (g/connect go-node     :ddf-message self    :embed-inst-ddf)
                    (g/connect go-node     :id          self    :ids)
                    (g/connect go-node     :self        self    :nodes))
      (g/make-nodes (g/node->graph-id self)
                    [go-node [GameObjectInstanceNode :id id :embedded true]]
                    (g/connect go-node     :self        self    :nodes)))))

>>>>>>> 097a6a80

(handler/defhandler :add :global
  (enabled? [selection] (and (single-selection? selection)
                             (or (selected-collection? selection)
                                 (selected-embedded-instance? selection))))
    (run [selection] (if (selected-embedded-instance? selection)
                       (game-object/add-embedded-component-handler (g/node-value (first selection) :source))
                       (let [coll-node (g/node-by-id (first selection))
                            project (project/get-project coll-node)
                            workspace (:workspace (:resource coll-node))
                            ext "go"
                            resource-type (workspace/get-resource-type workspace ext)
                            template (workspace/template resource-type)]
                        (let [id (gen-instance-id coll-node ext)
                              op-seq (gensym)
                              [go-node source-node] (g/tx-nodes-added
                                                      (g/transact
                                                        (concat
                                                          (g/operation-sequence op-seq)
                                                          (g/operation-label "Add Game Object")
                                                          (make-embedded-go coll-node project ext template id [0 0 0] [0 0 0] [1 1 1]))))]
                          (g/transact
                            (concat
                              (g/operation-sequence op-seq)
                              (g/operation-label "Add Game Object")
                              (g/connect go-node :outline coll-node :child-outlines)
                              (g/connect go-node :scene coll-node :child-scenes)
                              ((:load-fn resource-type) project source-node (io/reader (:resource source-node)))
                              (project/select project [go-node]))))))))

(defn- add-collection-instance [self source-node id position rotation scale]
  (let [path (if source-node (workspace/proj-path (:resource source-node)) "")]
    (g/make-nodes (g/node->graph-id self)
                  [coll-node [CollectionInstanceNode :id id :path path
                              :position position :rotation rotation :scale scale]]
<<<<<<< HEAD
                  (g/connect coll-node :outline self :child-outlines)
                  (if source-node
                    [(g/connect coll-node   :ddf-message   self :ref-coll-ddf)
                     (g/connect coll-node   :id            self :ids)
                     (g/connect coll-node   :scene         self :child-scenes)
                     (g/connect coll-node   :build-targets self :sub-build-targets)
                     (g/connect source-node :self          coll-node :source)
                     (g/connect source-node :outline       coll-node :outline)
                     (g/connect source-node :save-data     coll-node :save-data)
                     (g/connect source-node :scene         coll-node :scene)
                     (g/connect source-node :build-targets coll-node :build-targets)]
                    []))))

(handler/defhandler :add-secondary-from-file
=======
                  (concat
                   (g/connect coll-node :outline self :child-outlines)
                   (g/connect coll-node :self    self :nodes)
                   (when source-node
                     (concat
                      (g/connect coll-node   :ddf-message  self :ref-coll-ddf)
                      (g/connect coll-node   :id           self :ids)
                      (g/connect coll-node   :scene        self :child-scenes)
                      (g/connect source-node :self         coll-node :source)
                      (g/connect source-node :outline      coll-node :outline)
                      (g/connect source-node :save-data    coll-node :save-data)
                      (g/connect source-node :scene        coll-node :scene)))))))

(handler/defhandler :add-secondary-from-file :global
>>>>>>> 097a6a80
  (enabled? [selection] (and (single-selection? selection)
                             (selected-collection? selection)))
  (run [selection] (let [coll-node (g/node-by-id (first selection))
                         project (project/get-project coll-node)
                         workspace (:workspace (:resource coll-node))
                         ext "collection"
                         resource-type (workspace/get-resource-type workspace ext)]
                     (when-let [; TODO - filter collection files
                                resource (first (dialogs/make-resource-dialog workspace {}))]
                       (let [base (FilenameUtils/getBaseName (workspace/resource-name resource))
                             id (gen-instance-id coll-node base)
                             op-seq (gensym)
                             [coll-inst-node] (g/tx-nodes-added
                                                (g/transact
                                                  (concat
                                                    (g/operation-label "Add Collection")
                                                    (g/operation-sequence op-seq)
                                                    (add-collection-instance coll-node (project/get-resource-node project resource) id [0 0 0] [0 0 0] [1 1 1]))))]
                         ; Selection
                         (g/transact
                           (concat
                             (g/operation-sequence op-seq)
                             (g/operation-label "Add Collection")
                             (project/select project [coll-inst-node]))))))))

(defn load-collection [project self input]
  (let [collection (protobuf/pb->map (protobuf/read-text GameObject$CollectionDesc input))
        project-graph (g/node->graph-id project)]
    (concat
      (g/set-property self :name (:name collection))
      (let [tx-go-creation (flatten
                             (concat
                               (for [game-object (:instances collection)
                                     :let [; TODO - fix non-uniform hax
                                           scale (:scale game-object)
                                           source-node (project/resolve-resource-node self (:prototype game-object))]]
                                 (make-go self source-node (:id game-object) (t/Point3d->Vec3 (:position game-object))
                                          (math/quat->euler (:rotation game-object)) [scale scale scale]))
                               (for [embedded (:embedded-instances collection)
                                     :let [; TODO - fix non-uniform hax
                                           scale (:scale embedded)]]
                                 (make-embedded-go self project "go" (:data embedded) (:id embedded)
                                                   (t/Point3d->Vec3 (:position embedded))
                                                   (math/quat->euler (:rotation embedded))
                                                   [scale scale scale]))))
            new-instance-data (filter #(and (= :create-node (:type %)) (= GameObjectInstanceNode (g/node-type (:node %)))) tx-go-creation)
            id->nid (into {} (map #(do [(get-in % [:node :id]) (g/node-id (:node %))]) new-instance-data))
            child->parent (into {} (map #(do [% nil]) (keys id->nid)))
            rev-child-parent-fn (fn [instances] (into {} (mapcat (fn [inst] (map #(do [% (:id inst)]) (:children inst))) instances)))
            child->parent (merge child->parent (rev-child-parent-fn (concat (:instances collection) (:embedded-instances collection))))]
        (concat
          tx-go-creation
          (for [[child parent] child->parent
                :let [child-id (id->nid child)
                      parent-id (if parent (id->nid parent) self)]]
            (concat
              (g/connect child-id :outline parent-id :child-outlines)
              (g/connect child-id :scene parent-id :child-scenes)
              (if parent
                (g/connect child-id :id parent-id :child-ids)
                [])))))
      (for [coll-instance (:collection-instances collection)
            :let [; TODO - fix non-uniform hax
                  scale (:scale coll-instance)
                  source-node (project/resolve-resource-node self (:collection coll-instance))]]
        (add-collection-instance self source-node (:id coll-instance) (t/Point3d->Vec3 (:position coll-instance))
                                 (math/quat->euler (:rotation coll-instance)) [scale scale scale])))))

(defn register-resource-types [workspace]
  (workspace/register-resource-type workspace
                                    :ext "collection"
                                    :node-type CollectionNode
                                    :load-fn load-collection
                                    :icon collection-icon
                                    :view-types [:scene]
                                    :view-opts {:scene {:grid true}}))<|MERGE_RESOLUTION|>--- conflicted
+++ resolved
@@ -291,30 +291,19 @@
     (g/make-nodes (g/node->graph-id self)
                   [go-node [GameObjectInstanceNode :id id :path path
                             :position position :rotation rotation :scale scale]]
-<<<<<<< HEAD
-                  (if source-node
-                    (concat
-                      (g/connect go-node     :ddf-message   self    :ref-inst-ddf)
-                      (g/connect go-node     :build-targets self    :dep-build-targets)
-                      (g/connect go-node     :id            self    :ids)
-                      (g/connect source-node :self          go-node :source)
-                      (g/connect source-node :outline       go-node :outline)
-                      (g/connect source-node :save-data     go-node :save-data)
-                      (g/connect source-node :build-targets go-node :build-targets)
-                      (g/connect source-node :scene         go-node :scene))
-                    []))))
-=======
                   (concat
-                   (g/connect go-node :self self :nodes)
-                   (when source-node
-                     (concat
-                      (g/connect go-node     :ddf-message self    :ref-inst-ddf)
-                      (g/connect go-node     :id          self    :ids)
-                      (g/connect source-node :self        go-node :source)
-                      (g/connect source-node :outline     go-node :outline)
-                      (g/connect source-node :save-data   go-node :save-data)
-                      (g/connect source-node :scene       go-node :scene)))))))
->>>>>>> 097a6a80
+                    (g/connect go-node :self self :nodes)
+                    (if source-node
+                      (concat
+                        (g/connect go-node     :ddf-message   self    :ref-inst-ddf)
+                        (g/connect go-node     :build-targets self    :dep-build-targets)
+                        (g/connect go-node     :id            self    :ids)
+                        (g/connect source-node :self          go-node :source)
+                        (g/connect source-node :outline       go-node :outline)
+                        (g/connect source-node :save-data     go-node :save-data)
+                        (g/connect source-node :build-targets go-node :build-targets)
+                        (g/connect source-node :scene         go-node :scene))
+                      [])))))
 
 (defn- single-selection? [selection]
   (= 1 (count selection)))
@@ -363,7 +352,6 @@
       (g/make-nodes (g/node->graph-id self)
                     [go-node [GameObjectInstanceNode :id id :embedded true
                               :position position :rotation rotation :scale scale]
-<<<<<<< HEAD
                      source-node [(:node-type resource-type) :resource resource :parent project :resource-type resource-type]]
                     (g/connect source-node :self          go-node :source)
                     (g/connect source-node :outline       go-node :outline)
@@ -372,23 +360,11 @@
                     (g/connect source-node :scene         go-node :scene)
                     (g/connect go-node     :ddf-message   self    :embed-inst-ddf)
                     (g/connect go-node     :build-targets self    :dep-build-targets)
-                    (g/connect go-node     :id            self    :ids))
-      (g/make-node (g/node->graph-id self) GameObjectInstanceNode :id id :embedded true))))
-=======
-                     source-node [(:node-type resource-type) :resource resource :project-id (g/node-id project) :resource-type resource-type]]
-                    (g/connect source-node :self        go-node :source)
-                    (g/connect source-node :outline     go-node :outline)
-                    (g/connect source-node :save-data   go-node :save-data)
-                    (g/connect source-node :scene       go-node :scene)
-                    (g/connect source-node :self        self    :nodes)
-                    (g/connect go-node     :ddf-message self    :embed-inst-ddf)
-                    (g/connect go-node     :id          self    :ids)
-                    (g/connect go-node     :self        self    :nodes))
+                    (g/connect go-node     :id            self    :ids)
+                    (g/connect go-node     :self          self    :nodes))
       (g/make-nodes (g/node->graph-id self)
                     [go-node [GameObjectInstanceNode :id id :embedded true]]
-                    (g/connect go-node     :self        self    :nodes)))))
-
->>>>>>> 097a6a80
+                    (g/connect go-node     :self          self    :nodes)))))
 
 (handler/defhandler :add :global
   (enabled? [selection] (and (single-selection? selection)
@@ -424,8 +400,8 @@
     (g/make-nodes (g/node->graph-id self)
                   [coll-node [CollectionInstanceNode :id id :path path
                               :position position :rotation rotation :scale scale]]
-<<<<<<< HEAD
                   (g/connect coll-node :outline self :child-outlines)
+                  (g/connect coll-node :self    self :nodes)
                   (if source-node
                     [(g/connect coll-node   :ddf-message   self :ref-coll-ddf)
                      (g/connect coll-node   :id            self :ids)
@@ -438,23 +414,7 @@
                      (g/connect source-node :build-targets coll-node :build-targets)]
                     []))))
 
-(handler/defhandler :add-secondary-from-file
-=======
-                  (concat
-                   (g/connect coll-node :outline self :child-outlines)
-                   (g/connect coll-node :self    self :nodes)
-                   (when source-node
-                     (concat
-                      (g/connect coll-node   :ddf-message  self :ref-coll-ddf)
-                      (g/connect coll-node   :id           self :ids)
-                      (g/connect coll-node   :scene        self :child-scenes)
-                      (g/connect source-node :self         coll-node :source)
-                      (g/connect source-node :outline      coll-node :outline)
-                      (g/connect source-node :save-data    coll-node :save-data)
-                      (g/connect source-node :scene        coll-node :scene)))))))
-
 (handler/defhandler :add-secondary-from-file :global
->>>>>>> 097a6a80
   (enabled? [selection] (and (single-selection? selection)
                              (selected-collection? selection)))
   (run [selection] (let [coll-node (g/node-by-id (first selection))
