(ns editor.ui
  (:require [clojure.java.io :as io]
            [editor.progress :as progress]
            [editor.handler :as handler]
            [editor.jfx :as jfx]
            [editor.workspace :as workspace]
            [service.log :as log]
            [util.profiler :as profiler]
            [dynamo.graph :as g])
  (:import [com.defold.control LongField]
           [javafx.animation AnimationTimer Timeline KeyFrame KeyValue]
           [javafx.application Platform]
           [javafx.beans.value ChangeListener ObservableValue]
           [javafx.event ActionEvent EventHandler WeakEventHandler]
           [javafx.fxml FXMLLoader]
           [javafx.scene Parent Node Scene Group]
           [javafx.scene.layout Region]
           [javafx.scene.control ButtonBase CheckBox ChoiceBox ColorPicker ComboBox ComboBoxBase Control ContextMenu Separator SeparatorMenuItem Label Labeled ListView ToggleButton TextInputControl TreeView TreeItem Toggle Menu MenuBar MenuItem ProgressBar TabPane Tab TextField Tooltip]
           [com.defold.control ListCell]
           [javafx.scene.input KeyCombination ContextMenuEvent MouseEvent DragEvent KeyEvent]
           [javafx.scene.layout AnchorPane Pane HBox]
           [javafx.stage DirectoryChooser FileChooser FileChooser$ExtensionFilter]
           [javafx.stage Stage Modality Window]
           [javafx.css Styleable]
           [javafx.util Callback Duration StringConverter]
           [javafx.geometry Orientation]
           [com.defold.control TreeCell]))

(set! *warn-on-reflection* true)

;; These two lines initialize JavaFX and OpenGL when we're generating
;; API docs
(import com.sun.javafx.application.PlatformImpl)
(PlatformImpl/startup (constantly nil))

(defonce ^:dynamic *menus* (atom {}))
(defonce ^:dynamic *main-stage* (atom nil))

; NOTE: This one might change from welcome to actual project window
(defn set-main-stage [main-stage]
  (reset! *main-stage* main-stage))

(defn ^Stage main-stage []
  @*main-stage*)

(defn choose-file [title ^String ext-descr exts]
  (let [chooser (FileChooser.)
        ext-array (into-array exts)]
    (.setTitle chooser title)
    (.add (.getExtensionFilters chooser) (FileChooser$ExtensionFilter. ext-descr ^"[Ljava.lang.String;" ext-array))
    (let [file (.showOpenDialog chooser nil)]
      (if file (.getAbsolutePath file)))))

(defn choose-directory
  ([title] (choose-directory title @*main-stage*))
  ([title parent]
    (let [chooser (DirectoryChooser.)]
      (.setTitle chooser title)
      (let [file (.showDialog chooser parent)]
        (when file (.getAbsolutePath file))))))

(defn collect-controls [^Parent root keys]
  (let [controls (zipmap (map keyword keys) (map #(.lookup root (str "#" %)) keys))
        missing (->> controls
                  (filter (fn [[k v]] (when (nil? v) k)))
                  (map first))]
    (when (seq missing)
      (throw (Exception. (format "controls %s are missing" missing))))
    controls))

; TODO: Better name?
(defn fill-control [control]
  (AnchorPane/setTopAnchor control 0.0)
  (AnchorPane/setBottomAnchor control 0.0)
  (AnchorPane/setLeftAnchor control 0.0)
  (AnchorPane/setRightAnchor control 0.0))

(defn local-bounds [^Node node]
  (let [b (.getBoundsInLocal node)]
    {:minx (.getMinX b)
     :miny (.getMinY b)
     :maxx (.getMaxX b)
     :maxy (.getMaxY b)
     :width (.getWidth b)
     :height (.getHeight b)}))

(defn observe [^ObservableValue observable listen-fn]
  (.addListener observable (reify ChangeListener
                        (changed [this observable old new]
                          (listen-fn observable old new)))))

(defn do-run-now [f]
  (if (Platform/isFxApplicationThread)
    (f)
    (let [p (promise)]
      (Platform/runLater
        (fn []
          (try
            (deliver p (f))
            (catch Throwable e
              (deliver p e)))))
      (let [val @p]
        (if (instance? Throwable val)
          (throw val)
          val)))))

(defmacro run-now
  [& body]
  `(do-run-now
    (fn [] ~@body)))

(defmacro run-later
  [& body]
  `(Platform/runLater
    (fn [] ~@body)))

(defmacro event-handler [event & body]
  `(reify EventHandler
     (handle [~'this ~event]
       ~@body)))

(defmacro change-listener [observable old-val new-val & body]
  `(reify ChangeListener
     (changed [~'this ~observable ~old-val ~new-val]
       ~@body)))

(defn scene [^Node node]
  (.getScene node))

(defn add-styles! [^Styleable node classes]
  (let [styles (.getStyleClass node)
        existing (into #{} styles)
        new (filter (complement existing) classes)]
    (when-not (empty? new)
      (.addAll styles ^java.util.Collection new))))

(defn add-style! [^Styleable node ^String class]
  (add-styles! node [class]))

(defn remove-styles! [^Styleable node ^java.util.Collection classes]
  (let [styles (.getStyleClass node)
        existing (into #{} styles)
        old (filter existing classes)]
    (when-not (empty? old)
      (.removeAll styles ^java.util.Collection old))))

(defn remove-style! [^Styleable node ^String class]
  (remove-styles! node [class]))

(defn update-tree-cell-style! [^TreeCell cell]
  (let [tree-view (.getTreeView cell)
        expanded-count (.getExpandedItemCount tree-view)
        last-index (- expanded-count 1)
        index (.getIndex cell)]
    (remove-styles! cell ["first-tree-item" "last-tree-item"])
    (when (not (.isEmpty cell))
      (add-styles! cell (remove nil? [(when (= index 0) "first-tree-item")
                                      (when (= index last-index) "last-tree-item")])))))

(defn update-list-cell-style! [^ListCell cell]
  (let [list-view (.getListView cell)
        count (.size (.getItems list-view))
        last-index (- count 1)
        index (.getIndex cell)]
    (remove-styles! cell ["first-list-item" "last-list-item"])
    (when (not (.isEmpty cell))
      (add-styles! cell (remove nil? [(when (= index 0) "first-list-item")
                                      (when (= index last-index) "last-list-item")])))))


(defn restyle-tabs! [^TabPane tab-pane]
  (let [tabs (seq (.getTabs tab-pane))]
    (doseq [tab tabs]
      (remove-styles! tab ["first-tab" "last-tab"]))
    (when-let [first-tab (first tabs)]
      (add-style! first-tab "first-tab"))
    (when-let [last-tab (last tabs)]
      (add-style! last-tab "last-tab"))))

(defn reload-root-styles! []
  (when-let [scene (.getScene ^Stage (main-stage))]
    (let [root ^Parent (.getRoot scene)
          styles (vec (.getStylesheets root))]
      (.forget (com.sun.javafx.css.StyleManager/getInstance) scene)
      (.setAll (.getStylesheets root) ^java.util.Collection styles))))

(defn visible! [^Node node v]
  (.setVisible node v))

(defn managed! [^Node node m]
  (.setManaged node m))

(defn disable! [^Node node d]
  (.setDisable node d))

(defn window [^Scene scene]
  (.getWindow scene))

(defn close! [^Stage window]
  (.close window))

(defn title! [^Stage window t]
  (.setTitle window t))

(defn tooltip! [^Control ctrl tip]
  (.setTooltip ctrl (when tip (Tooltip. tip))))

(defn show! [^Stage stage]
  (.show stage))

(defn show-and-wait! [^Stage stage]
  (.showAndWait stage))

(defn request-focus! [^Node node]
  (.requestFocus node))

(defn on-double! [^Node node fn]
  (.setOnMouseClicked node (event-handler e (when (= 2 (.getClickCount ^MouseEvent e))
                                              (fn e)))))

<<<<<<< HEAD
(defn on-key-pressed! [^Node node fn]
  (.setOnKeyPressed node (event-handler e (fn e))))
=======
(defn on-mouse! [^Node node fn]
  (.setOnMouseEntered node (when fn (event-handler e (fn :enter e))))
  (.setOnMouseExited node (when fn (event-handler e (fn :exit e))))
  (.setOnMouseMoved node (when fn (event-handler e (fn :move e)))))

(defn on-key! [^Node node key-fn]
  (.setOnKeyPressed node (event-handler e (key-fn (.getCode ^KeyEvent e)))))

(defn on-focus! [^Node node focus-fn]
  (observe (.focusedProperty node)
           (fn [observable old-val got-focus]
             (focus-fn got-focus))))

(defn load-fxml [path]
  (let [root ^Parent (FXMLLoader/load (io/resource path))
        css (io/file "editor.css")]
    (when (and (.exists css) (seq (.getStylesheets root)))
      (.setAll (.getStylesheets root) ^java.util.Collection (vec [(str (.toURI css))])))
    root))
>>>>>>> b3c1ab0b

(defprotocol Text
  (text ^String [this])
  (text! [this ^String val]))

(defprotocol HasValue
  (value [this])
  (value! [this val]))

(defprotocol HasUserData
  (user-data [this key])
  (user-data! [this key val]))

(defprotocol Editable
  (editable [this])
  (editable! [this val]))

(extend-type Node
  HasUserData
  (user-data [this key] (get (.getUserData this) key))
  (user-data! [this key val] (.setUserData this (assoc (or (.getUserData this) {}) key val)))
  Editable
  (editable [this] (.isDisabled this))
  (editable! [this val] (.setDisable this (not val))))

(extend-type MenuItem
  HasUserData
  (user-data [this key] (get (.getUserData this) key))
  (user-data! [this key val] (.setUserData this (assoc (or (.getUserData this) {}) key val))))

(extend-type Tab
  HasUserData
  (user-data [this key] (get (.getUserData this) key))
  (user-data! [this key val] (.setUserData this (assoc (or (.getUserData this) {}) key val))))

(defprotocol HasAction
  (on-action! [this fn]))

(defprotocol HasChildren
  (children! [this c])
  (add-child! [this c]))

(defprotocol CollectionView
  (selection [this])
  (items [this])
  (items! [this items])
  (cell-factory! [this render-fn]))

(extend-type LongField
  HasValue
  (value [this] (Integer/parseInt (.getText this)))
  (value! [this val] (.setText this (str val))))

(extend-type TextInputControl
  HasValue
  (value [this] (text this))
  (value! [this val] (text! this val))
  Text
  (text [this] (.getText this))
  ; TODO: This is hack to reduce the cpu usage due to bug DEFEDIT-131
  (text! [this val] (when-not (= val (.getText this))
                      (.setText this val)
                      (when (.isFocused this)
                        (.end this)
                        (.selectAll this))))
  Editable
  (editable [this] (.isEditable this))
  (editable! [this val] (.setEditable this val)))

(extend-type ComboBoxBase
  Editable
  (editable [this] (.isEditable this))
  (editable! [this val] (.setEditable this val)))

(extend-type CheckBox
  HasValue
  (value [this] (.isSelected this))
  (value! [this val] (.setSelected this val)))

(extend-type ColorPicker
  HasValue
  (value [this] (.getValue this))
  (value! [this val] (.setValue this val)))

(extend-type TextField
  HasAction
  (on-action! [this fn] (.setOnAction this (event-handler e (fn e))))
  Text
  (text [this] (.getText this))
  (text! [this val] (.setText this val)))

(extend-type Labeled
  Text
  (text [this] (.getText this))
  (text! [this val] (.setText this val)))

(extend-type Label
  Text
  (text [this] (.getText this))
  (text! [this val] (.setText this val)))

(extend-type Pane
  HasChildren
  (children! [this c]
    (doto
      (.getChildren this)
      (.clear)
      (.addAll ^"[Ljavafx.scene.Node;" (into-array Node c))))
  (add-child! [this c]
    (-> this (.getChildren) (.add c))))

(extend-type Group
  HasChildren
  (children! [this c]
    (doto
      (.getChildren this)
      (.clear)
      (.addAll ^"[Ljavafx.scene.Node;" (into-array Node c))))
  (add-child! [this c]
    (-> this (.getChildren) (.add c))))

(defn- make-list-cell [render-fn]
  (proxy [ListCell] []
    (updateItem [object empty]
      (let [^ListCell this this
            render-data (and object (render-fn object))]
<<<<<<< HEAD
        ; TODO - fix reflection warning
        (proxy-super updateItem (and object (:text render-data)) empty)
        (let [name (or (and (not empty) (:text render-data)) nil)]
          (proxy-super setText name))
        (when (:content-display render-data)
          (proxy-super setContentDisplay (:content-display render-data)))
        (let [gfx (cond
                    (:gfx render-data) (:gfx render-data)
                    (:icon render-data) (jfx/get-image-view (:icon render-data) 16)
                    :else nil)]
          (proxy-super setGraphic gfx))))))
=======
        (proxy-super updateItem object empty)
        (update-list-cell-style! this)
        (if (or (nil? object) empty)
          (do
            (proxy-super setText nil)
            (proxy-super setGraphic nil))
          (do
            (proxy-super setText (:text render-data))
            (let [icon (:icon render-data)]
              (proxy-super setGraphic (jfx/get-image-view icon 16)))))
        (proxy-super setTooltip (:tooltip render-data))))))
>>>>>>> b3c1ab0b

(defn- make-list-cell-factory [render-fn]
  (reify Callback (call ^ListCell [this view] (make-list-cell render-fn))))

(defn- make-tree-cell [render-fn]
  (let [cell (proxy [TreeCell] []
               (updateItem [resource empty]
                 (let [^TreeCell this this
                       render-data (and resource (render-fn resource))]
                   (proxy-super updateItem resource empty)
                   (update-tree-cell-style! this)
                   (if empty
                     (do
                       (proxy-super setText nil)
                       (proxy-super setGraphic nil))
                     (do
                       (when-let [text (:text render-data)]
                         (proxy-super setText text))
                       (when-let [icon (:icon render-data)]
                         (proxy-super setGraphic (jfx/get-image-view icon 16))))))))]
    cell))

(defn- make-tree-cell-factory [render-fn]
  (reify Callback (call ^TreeCell [this view] (make-tree-cell render-fn))))

(extend-type ButtonBase
  HasAction
  (on-action! [this fn] (.setOnAction this (event-handler e (fn e)))))

(extend-type ColorPicker
  HasAction
  (on-action! [this fn] (.setOnAction this (event-handler e (fn e)))))

(extend-type ComboBox
  CollectionView
  (selection [this] (when-let [item (.getSelectedItem (.getSelectionModel this))] [item]))
  (items [this] (.getItems this))
  (items! [this ^java.util.Collection items] (let [l (.getItems this)]
                                               (.clear l)
                                               (.addAll l items)))
  (cell-factory! [this render-fn]
    (.setButtonCell this (make-list-cell render-fn))
    (.setCellFactory this (make-list-cell-factory render-fn))))

(extend-type ListView
  CollectionView
  (selection [this] (when-let [items (.getSelectedItems (.getSelectionModel this))] items))
  (items [this] (.getItems this))
  (items! [this ^java.util.Collection items] (let [l (.getItems this)]
                                               (.clear l)
                                               (.addAll l items)))
  (cell-factory! [this render-fn]
    (.setCellFactory this (make-list-cell-factory render-fn))))

(extend-type TreeView
  workspace/SelectionProvider
  (selection [this] (some->> this
                      (.getSelectionModel)
                      (.getSelectedItems)
                      (filter (comp not nil?))
                      (mapv #(.getValue ^TreeItem %))))

  CollectionView
  (selection [this] (when-let [item ^TreeItem (.getSelectedItem (.getSelectionModel this))]
                      (.getValue item)))
  (cell-factory! [this render-fn]
    (.setCellFactory this (make-tree-cell-factory render-fn))))

(defn selection-roots [^TreeView tree-view path-fn id-fn]
  (let [selection (-> tree-view (.getSelectionModel) (.getSelectedItems))]
    (let [items (into {} (map #(do [(path-fn %) %]) (filter id-fn selection)))
          roots (loop [paths (keys items)
                       roots []]
                  (if-let [path (first paths)]
                    (let [ancestors (filter #(= (subvec path 0 (count %)) %) roots)
                          roots (if (empty? ancestors)
                                  (conj roots path)
                                  roots)]
                      (recur (rest paths) roots))
                    roots))]
      (vals (into {} (map #(let [item (items %)]
                            [(id-fn item) item]) roots))))))

(extend-type ListView
  workspace/SelectionProvider
  (selection [this] (some->> this
                      (.getSelectionModel)
                      (.getSelectedItems)
                      (vec))))


(defn context!
  ([^Node node name env selection-provider]
    (context! node name env selection-provider {}))
  ([^Node node name env selection-provider dynamics]
    (user-data! node ::context {:name name
                                :env env
                                :selection-provider selection-provider
                                :dynamics dynamics})))

(defn- contexts []
  (let [main-scene (.getScene ^Stage @*main-stage*)
        initial-node (or (.getFocusOwner main-scene) (.getRoot main-scene))]
    (->>
      (loop [^Node node initial-node
             ctxs []]
        (if-not node
          ctxs
          (recur (.getParent node) (conj ctxs (user-data node ::context)))))
      (remove nil?)
      (map (fn [ctx]
             (-> ctx
               (assoc-in [:env :selection] (workspace/selection (:selection-provider ctx)))
               (update :env merge (into {} (map (fn [[k [node v]]] [k (g/node-value (get-in ctx [:env node]) v)]) (:dynamics ctx))))))))))


(defn extend-menu [id location menu]
  (swap! *menus* update id (comp distinct concat) (list {:location location :menu menu})))

(defn- collect-menu-extensions []
  (->>
    (flatten (vals @*menus*))
    (filter :location)
    (reduce (fn [acc x] (update-in acc [(:location x)] concat (:menu x))) {})))

(defn- do-realize-menu [menu exts]
  (->> menu
     (map (fn [x] (if (:children x)
                    (update-in x [:children] do-realize-menu exts)
                    x)))
     (mapcat (fn [x] (concat [x] (get exts (:id x)))))))

(defn- realize-menu [id]
  (let [exts (collect-menu-extensions)
        ;; *menus* is a map from id to a list of extensions, extension with location nil effectively root menu
        menu (:menu (first (filter (comp nil? :location) (get @*menus* id))))]
    (do-realize-menu menu exts)))

(defn- make-desc [control menu-id]
  {:control control
   :menu-id menu-id})

(defn- wrap-menu-image [node]
  (doto (Pane.)
    (children! [node])
    (add-style! "menu-image-wrapper")))

(defn- make-submenu [label icon menu-items]
  (when (seq menu-items)
    (let [menu (Menu. label)]
      (when icon
        (.setGraphic menu (wrap-menu-image (jfx/get-image-view icon 16))))
      (.addAll (.getItems menu) (to-array menu-items))
      menu)))

(defn- make-menu-command [label icon acc command command-contexts user-data]
  (let [menu-item (MenuItem. label)]
    (when command
      (.setId menu-item (name command)))
    (when acc
      (.setAccelerator menu-item (KeyCombination/keyCombination acc)))
    (when icon
      (.setGraphic menu-item (wrap-menu-image (jfx/get-image-view icon 16))))
    (.setDisable menu-item (not (handler/enabled? command command-contexts user-data)))
    (.setOnAction menu-item (event-handler event (handler/run command command-contexts user-data)))
    (user-data! menu-item ::menu-user-data user-data)
    menu-item))

(def ^:private make-menu-items nil)

(defn- make-menu-item [item command-contexts]
  (let [icon (:icon item),
        item-label (:label item)]
    (if-let [children (:children item)]
      (make-submenu item-label icon (make-menu-items children command-contexts))
      (if (= item-label :separator)
        (SeparatorMenuItem.)
        (let [command (:command item)
              user-data (:user-data item)]
          (when (handler/active? command command-contexts user-data)
            (let [label (or (handler/label command command-contexts user-data) item-label)]
              (if-let [options (handler/options command command-contexts user-data)]
                (make-submenu label icon (make-menu-items options command-contexts))
                (make-menu-command label icon (:acc item) command command-contexts user-data)))))))))

(defn- make-menu-items [menu command-contexts]
  (let [menu-items (->> menu
                        (map (fn [item] (make-menu-item item command-contexts)))
                        (remove nil?))]
    (when-let [head (first menu-items)]
      (add-style! head "first-menu-item"))
    (when-let [tail (last menu-items)]
      (add-style! tail "last-menu-item"))
    menu-items))

(defn- ^ContextMenu make-context-menu [menu-items]
  (let [^ContextMenu context-menu (ContextMenu.)]
    (.addAll (.getItems context-menu) (to-array menu-items))
    context-menu))

(defn register-context-menu [^Control control menu-id]
  (.addEventHandler control ContextMenuEvent/CONTEXT_MENU_REQUESTED
    (event-handler event
                   (when-not (.isConsumed event)
                     (let [cm (make-context-menu (make-menu-items (realize-menu menu-id) (contexts)))]
                       ;; Required for autohide to work when the event originates from the anchor/source control
                       ;; See RT-15160 and Control.java
                       (.setImpl_showRelativeToWindow cm true)
                       (.show cm control (.getScreenX ^ContextMenuEvent event) (.getScreenY ^ContextMenuEvent event))
                       (.consume event))))))

(defn register-tab-context-menu [^Tab tab menu-id]
  (let [cm (make-context-menu (make-menu-items (realize-menu menu-id) (contexts)))]
    (.setImpl_showRelativeToWindow cm true)
    (.setContextMenu tab cm)))

(defn register-menubar [^Scene scene  menubar-id menu-id ]
  ; TODO: See comment below about top-level items. Should be enforced here
 (let [root (.getRoot scene)]
   (if-let [menubar (.lookup root menubar-id)]
     (let [desc (make-desc menubar menu-id)]
       (user-data! root ::menubar desc))
     (log/warn :message (format "menubar %s not found" menubar-id)))))

(defn- refresh-menubar [md command-contexts]
 (let [menu (realize-menu (:menu-id md))
       control ^MenuBar (:control md)]
   (when-not (and
               (= menu (user-data control ::menu))
               (= command-contexts (user-data control ::command-contexts)))
     (.clear (.getMenus control))
     ; TODO: We must ensure that top-level element are of type Menu and note MenuItem here, i.e. top-level items with ":children"
     (.addAll (.getMenus control) (to-array (make-menu-items menu command-contexts)))
     (user-data! control ::menu menu)
     (user-data! control ::command-contexts command-contexts))))

(defn- refresh-menu-state [^Menu menu command-contexts]
  (doseq [m (.getItems menu)]
    (if (instance? Menu m)
      (refresh-menu-state m command-contexts)
      (.setDisable ^MenuItem m (not (handler/enabled? (keyword (.getId ^MenuItem m)) command-contexts (user-data m ::menu-user-data)))))))

(defn- refresh-menubar-state [^MenuBar menubar command-contexts]
  (doseq [m (.getMenus menubar)]
    (refresh-menu-state m command-contexts)))

(defn register-toolbar [^Scene scene toolbar-id menu-id ]
  (let [root (.getRoot scene)]
    (if-let [toolbar (.lookup root toolbar-id)]
      (let [desc (make-desc toolbar menu-id)]
        (user-data! root ::toolbars (assoc-in (user-data root ::toolbars) [toolbar-id] desc)))
      (log/warn :message (format "toolbar %s not found" toolbar-id)))))

(defn- refresh-toolbar [td command-contexts]
 (let [menu (realize-menu (:menu-id td))
       ^Pane control (:control td)]
   (when-not (and (= menu (user-data control ::menu))
                  (= command-contexts (user-data control ::command-contexts)))
     (.clear (.getChildren control))
     (user-data! control ::menu menu)
     (user-data! control ::command-contexts command-contexts)
     (let [children (doall
                      (for [menu-item menu
                            :let [command (:command menu-item)
                                  user-data (:user-data menu-item)
                                  separator? (= :separator (:label menu-item))]
                            :when (or separator? (handler/active? command command-contexts user-data))]
                        (let [^Control child (if separator?
                                               (doto (Separator. Orientation/VERTICAL)
                                                 (add-style! "separator"))
                                               (if-let [opts (handler/options command command-contexts user-data)]
                                                 (let [hbox (doto (HBox.)
                                                              (add-style! "cell"))
                                                       cb (doto (ChoiceBox.)
                                                            (.setConverter (proxy [StringConverter] []
                                                                             (fromString [str] (some #{str} (map :label opts)))
                                                                             (toString [v] (:label v)))))]
                                                   (observe (.valueProperty cb) (fn [this old new]
                                                                                  (when new
                                                                                    (handler/run (:command new) command-contexts (:user-data new)))))
                                                   (doseq [opt opts]
                                                     (.add (.getItems cb) opt))
                                                   (.add (.getChildren hbox) (jfx/get-image-view (:icon menu-item) 22.5))
                                                   (.add (.getChildren hbox) cb)
                                                   hbox)
                                                 (let [button (ToggleButton. (or (handler/label command command-contexts user-data) (:label menu-item)))
                                                       icon (:icon menu-item)
                                                       selection-provider (:selection-provider td)]
                                                   (when icon
                                                     (.setGraphic button (jfx/get-image-view icon 22.5)))
                                                   (when command
                                                     (on-action! button (fn [event] (handler/run command command-contexts user-data))))
                                                   button)))]
                          (when command
                            (.setId child (name command)))
                          (user-data! child ::menu-user-data user-data)
                          child)))
           children (if (instance? Separator (last children))
                      (butlast children)
                      children)]
       (doseq [child children]
         (.add (.getChildren control) child))))))

(defn- refresh-toolbar-state [^Pane toolbar command-contexts]
  (let [nodes (.getChildren toolbar)
        ids (map #(.getId ^Node %) nodes)]
    (doseq [^Node n nodes
            :let [user-data (user-data n ::menu-user-data)]]
      (disable! n (not (handler/enabled? (keyword (.getId n)) command-contexts user-data)))
      (when (instance? ToggleButton n)
        (if (handler/state (keyword (.getId n)) command-contexts user-data)
          (.setSelected ^Toggle n true)
          (.setSelected ^Toggle n false)))
      (when (instance? HBox n)
        (let [^HBox box n
              state (handler/state (keyword (.getId n)) command-contexts user-data)
              ^ChoiceBox cb (.get (.getChildren box) 1)]
          (when (not (.isShowing cb))
            (-> (.getSelectionModel cb)
              (.select state))))))))

(defn refresh
  ([^Scene scene] (refresh scene (contexts)))
  ([^Scene scene command-contexts]
   (let [root (.getRoot scene)
         toolbar-descs (vals (user-data root ::toolbars))]
     (when-let [md (user-data root ::menubar)]
       (refresh-menubar md command-contexts)
       (refresh-menubar-state (:control md) command-contexts))
     (doseq [td toolbar-descs]
       (refresh-toolbar td command-contexts)
       (refresh-toolbar-state (:control td) command-contexts)))))

(defn update-progress-controls! [progress ^ProgressBar bar ^Label label]
  (let [pctg (progress/percentage progress)]
    (.setProgress bar (if (nil? pctg) -1.0 (double pctg)))
    (.setText label (progress/description progress))))

(defn default-render-progress! [progress]
  (run-later
   (let [root  (.. (main-stage) (getScene) (getRoot))
         tb    (.lookup root "#toolbar-status")
         bar   (.lookup tb ".progress-bar")
         label (.lookup tb ".label")]
     (update-progress-controls! progress bar label))))

(defmacro with-progress [bindings & body]
  `(let ~bindings
     (try
       ~@body
       (finally
         ((second ~bindings) (progress/make "Done" 1 1))))))

(defn modal-progress [title total-work worker-fn]
  (run-now
   (let [root             ^Parent (load-fxml "progress.fxml")
         stage            (Stage.)
         scene            (Scene. root)
         title-control    ^Label (.lookup root "#title")
         progress-control ^ProgressBar (.lookup root "#progress")
         message-control  ^Label (.lookup root "#message")
         return           (atom nil)
         render-progress! (fn [progress]
                            (run-later
                             (update-progress-controls! progress progress-control message-control)))]
      (.setText title-control title)
      (.setProgress progress-control 0)
      (.initOwner stage @*main-stage*)
      (.initModality stage Modality/WINDOW_MODAL)
      (.setScene stage scene)
      (future
        (try
          (reset! return (worker-fn render-progress!))
          (catch Throwable e
            (log/error :exception e)
            (reset! return e)))
        (run-later (.close stage)))
      (.showAndWait stage)
      (if (instance? Throwable @return)
          (throw @return)
          @return))))

(defn disable-ui [disabled]
  (let [root (.. (main-stage) (getScene) (getRoot))]
    (.setDisable root disabled)))

(defmacro with-disabled-ui [& body]
  `(try
     (run-now (disable-ui true))
     ~@body
     (finally
       (run-now (disable-ui false)))))

(defn mouse-type
  []
  :one-button)

(defn- on-ui-thread?
  []
  (Platform/isFxApplicationThread))

(defmacro on-app-thread
  [& body]
  `(if (on-ui-thread?)
     (do ~@body)
     (Platform/runLater
      (bound-fn [] (do ~@body)))))

(defn run-wait
  [f]
  (let [result (promise)]
    (on-app-thread
     (deliver result (f)))
    @result))

(defmacro run-safe
  [& body]
  `(Platform/runLater
    (fn [] ~@body)))

(defn handle
  [f]
  (reify EventHandler
    (handle [this event] (f event))))

(defn weak [^EventHandler h]
  (WeakEventHandler. h))

(defprotocol EventRegistration
  (add-listener [this key listener])
  (remove-listener [this key]))

(defprotocol EventSource
  (send-event [this event]))

(defrecord EventBroadcaster [listeners]
  EventRegistration
  (add-listener [this key listener] (swap! listeners assoc key listener))
  (remove-listener [this key] (swap! listeners dissoc key))

  EventSource
  (send-event [this event]
    #_(swt-await
      (doseq [l (vals @listeners)]
       (run-safe
         (l event))))))

(defn make-event-broadcaster [] (EventBroadcaster. (atom {})))

(defmacro defcommand
  "Create a command with the given category and id. Binds
the resulting command to the named variable.

Label should be a human-readable string. It will appear
directly in the UI (unless there is a translation for it.)

If you use the same category-id and command-id more than once,
this will create independent entities that refer to the same underlying
command."
  [name category-id command-id label]
  `(def ^:command ~name [~label ~category-id ~command-id]))

(defmacro defhandler
  "Creates a handler and binds it to the given command.

In the first form, the handler will always be enabled. Upon invocation, it
will call the function bound to fn-var with the
org.eclipse.core.commands.ExecutionEvent and the additional args.

In the second form, enablement-fn will be checked. When it returns a truthy
value, the handler will be enabled. Enablement-fn must have metadata to
identify the evaluation context variables and properties that affect its
return value."
  [name command & body]
  (let [enablement (if (= :enabled-when (first body)) (second body) nil)
        body       (if (= :enabled-when (first body)) (drop 2 body) body)
        fn-var     (first body)
        body       (rest body)]
    `(def ^:handler ~name [~command ~fn-var ~@body])))

(defn tree-item-seq [item]
  (if item
    (tree-seq
      #(not (.isLeaf ^TreeItem %))
      #(seq (.getChildren ^TreeItem %))
      item)
    []))

(defprotocol Future
  (cancel [this])
  (restart [this]))

(extend-type Timeline
  Future
  (cancel [this] (.stop this))
  (restart [this] (.playFromStart this)))

(defn ->future [delay run-fn]
  (let [^EventHandler handler (event-handler e (run-fn))
        ^"[Ljavafx.animation.KeyValue;" values (into-array KeyValue [])]
    ; TODO - fix reflection ctor warning
    (doto (Timeline. 60 (into-array KeyFrame [(KeyFrame. ^Duration (Duration/seconds delay) handler values)]))
      (.play))))

(defn ->timer
  ([name tick-fn]
    (->timer nil name tick-fn))
  ([fps name tick-fn]
   (let [last       (atom (System/nanoTime))
         interval   (when fps
                      (long (* 1e9 (/ 1 (double fps)))))
         last-error (atom nil)]
     {:last  last
      :timer (proxy [AnimationTimer] []
               (handle [now]
                 (profiler/profile "timer" name
                                   (let [delta (- now @last)]
                                     (when (or (nil? interval) (> delta interval))
                                       (try
                                         (tick-fn (* delta 1e-9))
                                         (reset! last-error nil)
                                         (reset! last (- now (if interval
                                                               (- delta interval)
                                                               0)))
                                         (catch Exception e
                                           (let [clj-ex (Throwable->map e)]
                                             (when (not= @last-error clj-ex)
                                               (println clj-ex)
                                               (reset! last-error clj-ex))))))))))})))

(defn timer-start! [timer]
  (.start ^AnimationTimer (:timer timer)))

(defn timer-stop! [timer]
  (.stop ^AnimationTimer (:timer timer)))

(defn anim! [duration anim-fn end-fn]
  (let [duration   (long (* 1e9 duration))
        start      (System/nanoTime)
        end        (+ start (long duration))
        last-error (atom nil)]
    (doto (proxy [AnimationTimer] []
            (handle [now]
              (if (< now end)
                (let [t (/ (double (- now start)) duration)]
                  (try
                    (anim-fn t)
                    (reset! last-error nil)
                    (catch Exception e
                      (let [clj-ex (Throwable->map e)]
                        (when (not= @last-error clj-ex)
                          (println clj-ex)
                          (reset! last-error clj-ex))))))
                (do
                  (end-fn)
                  (.stop ^AnimationTimer this)))))
      (.start))))

(defn anim-stop! [^AnimationTimer anim]
  (.stop anim))

(defprotocol Closeable
  (on-close-request [this])
  (on-close-request! [this f]))

(extend-protocol Closeable
  javafx.scene.control.Tab
  (on-close-request [this] (.getOnCloseRequest this))
  (on-close-request! [this f] (.setOnCloseRequest this (event-handler e (f e))))

  javafx.stage.Stage
  (on-close-request [this] (.getOnCloseRequest this))
  (on-close-request! [this f] (.setOnCloseRequest this (event-handler e (f e)))))

(defn timer-stop-on-close!
  [closeable timer]
  (let [existing-handler (on-close-request closeable)]
    (on-close-request!
     closeable
     (fn [event]
       (timer-stop! timer)
       (when existing-handler
         (.handle ^EventHandler existing-handler event))))))

(defprotocol CloseHandler
  (on-close [this fn]))

(extend-type Tab
  CloseHandler
  (on-close [this fn]
    (let [existing-handler (.getOnClosed this)]
      ; TODO - reflection
      (.setOnClosed
        this
        (event-handler e
                       (fn e)
                       (when existing-handler
                         ; TODO - reflection
                         (.handle existing-handler e)))))))

(defn drag-internal? [^DragEvent e]
  (some? (.getGestureSource e)))

(defn parent->stage ^Stage [^Parent parent]
  (.. parent getScene getWindow))<|MERGE_RESOLUTION|>--- conflicted
+++ resolved
@@ -218,10 +218,9 @@
   (.setOnMouseClicked node (event-handler e (when (= 2 (.getClickCount ^MouseEvent e))
                                               (fn e)))))
 
-<<<<<<< HEAD
 (defn on-key-pressed! [^Node node fn]
   (.setOnKeyPressed node (event-handler e (fn e))))
-=======
+
 (defn on-mouse! [^Node node fn]
   (.setOnMouseEntered node (when fn (event-handler e (fn :enter e))))
   (.setOnMouseExited node (when fn (event-handler e (fn :exit e))))
@@ -241,7 +240,6 @@
     (when (and (.exists css) (seq (.getStylesheets root)))
       (.setAll (.getStylesheets root) ^java.util.Collection (vec [(str (.toURI css))])))
     root))
->>>>>>> b3c1ab0b
 
 (defprotocol Text
   (text ^String [this])
@@ -368,19 +366,6 @@
     (updateItem [object empty]
       (let [^ListCell this this
             render-data (and object (render-fn object))]
-<<<<<<< HEAD
-        ; TODO - fix reflection warning
-        (proxy-super updateItem (and object (:text render-data)) empty)
-        (let [name (or (and (not empty) (:text render-data)) nil)]
-          (proxy-super setText name))
-        (when (:content-display render-data)
-          (proxy-super setContentDisplay (:content-display render-data)))
-        (let [gfx (cond
-                    (:gfx render-data) (:gfx render-data)
-                    (:icon render-data) (jfx/get-image-view (:icon render-data) 16)
-                    :else nil)]
-          (proxy-super setGraphic gfx))))))
-=======
         (proxy-super updateItem object empty)
         (update-list-cell-style! this)
         (if (or (nil? object) empty)
@@ -389,10 +374,14 @@
             (proxy-super setGraphic nil))
           (do
             (proxy-super setText (:text render-data))
-            (let [icon (:icon render-data)]
-              (proxy-super setGraphic (jfx/get-image-view icon 16)))))
+            (when (:content-display render-data)
+              (proxy-super setContentDisplay (:content-display render-data)))
+            (let [gfx (cond
+                        (:gfx render-data) (:gfx render-data)
+                        (:icon render-data) (jfx/get-image-view (:icon render-data) 16)
+                        :else nil)]
+              (proxy-super setGraphic gfx))))
         (proxy-super setTooltip (:tooltip render-data))))))
->>>>>>> b3c1ab0b
 
 (defn- make-list-cell-factory [render-fn]
   (reify Callback (call ^ListCell [this view] (make-list-cell render-fn))))
