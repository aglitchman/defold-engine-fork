--- conflicted
+++ resolved
@@ -248,28 +248,8 @@
                                            :or {render-progress! progress/null-render-progress!}
                                            :as opts}]
   (render-progress! (progress/make "Saving..."))
-<<<<<<< HEAD
-  (let [save-data (dirty-save-data project)]
-    (if (g/error? save-data)
-      (throw (Exception. ^String (g/error-message save-data)))
-      (do
-        (progress/progress-mapv
-          (fn [{:keys [resource content value node-id]} _]
-            (when-not (resource/read-only? resource)
-              ;; If the file is non-binary, convert line endings to the
-              ;; type used by the existing file.
-              (if (and (:textual? (resource/resource-type resource))
-                    (resource/exists? resource)
-                    (= :crlf (text-util/guess-line-endings (io/make-reader resource nil))))
-                (spit resource (text-util/lf->crlf content))
-                (spit resource content))))
-          save-data
-          render-progress!
-          (fn [{:keys [resource]}] (and resource (str "Saving " (resource/resource->proj-path resource)))))
-        (g/invalidate-outputs! (mapv (fn [sd] [(:node-id sd) :source-value]) save-data))))))
-=======
   (if (g/error? save-data)
-    (throw (Exception. ^String (properties/error-message save-data)))
+    (throw (Exception. ^String (g/error-message save-data)))
     (do
       (progress/progress-mapv
         (fn [{:keys [resource content value node-id]} _]
@@ -285,7 +265,6 @@
         render-progress!
         (fn [{:keys [resource]}] (and resource (str "Saving " (resource/resource->proj-path resource)))))
       (g/invalidate-outputs! (mapv (fn [sd] [(:node-id sd) :source-value]) save-data)))))
->>>>>>> 850f38bc
 
 (defn workspace [project]
   (g/node-value project :workspace))
