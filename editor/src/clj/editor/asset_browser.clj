--- conflicted
+++ resolved
@@ -179,11 +179,7 @@
       (recur (File. path)))
     f))
 
-<<<<<<< HEAD
-(defn- to-folder [file]
-=======
 (defn- to-folder [^File file]
->>>>>>> 6c176ceb
   (if (.isFile file) (.getParentFile file) file))
 
 (handler/defhandler :paste :asset-browser
