--- conflicted
+++ resolved
@@ -45,23 +45,6 @@
            [java.util.prefs Preferences]
            [javax.media.opengl GL GL2 GLContext GLProfile GLDrawableFactory GLCapabilities]))
 
-<<<<<<< HEAD
-(def ^:dynamic *project-graph* nil)
-(def ^:dynamic *game-project*  nil)
-
-(defn- split-ext [f]
-  (let [n (.getPath f)
-        i (.lastIndexOf n ".")]
-    (if (== i -1)
-      [n nil]
-      [(.substring n 0 i)
-       (.substring n (inc i))])))
-
-(defn- relative-path [f1 f2]
-  (.toString (.relativize (.toPath f1) (.toPath f2))))
-
-=======
->>>>>>> 3e2ede6c
 (defn- fill-control [control]
   (AnchorPane/setTopAnchor control 0.0)
   (AnchorPane/setBottomAnchor control 0.0)
@@ -129,75 +112,6 @@
    [editor TextEditor]
    (g/connect text-node :text editor :text)))
 
-<<<<<<< HEAD
-(defrecord ProjectPath [project-ref ^String path ^String ext]
-  t/PathManipulation
-  (extension         [this]         ext)
-  (replace-extension [this new-ext] (ProjectPath. project-ref path new-ext))
-  (local-path        [this]         (if ext (str path "." ext) path))
-  (local-name        [this]         (str (last (clojure.string/split path (java.util.regex.Pattern/compile java.io.File/separator))) "." ext))
-
-  f/ProjectRelative
-  (project-file          [this]      (io/file (str (:content-root project-ref) "/" (t/local-path this))))
-
-  io/IOFactory
-  (io/make-input-stream  [this opts] (io/make-input-stream (f/project-file this) opts))
-  (io/make-reader        [this opts] (io/make-reader (io/make-input-stream this opts) opts))
-  (io/make-output-stream [this opts] (io/make-output-stream (f/project-file this) opts))
-  (io/make-writer        [this opts] (io/make-writer (io/make-output-stream this opts) opts)))
-
-(defn- make-project-path [game-project name]
-  (let [f (io/file name)
-        [path ext] (split-ext f)]
-    (ProjectPath. game-project path ext)))
-
-(g/defnode GameProject
-  (inherits core/Scope)
-
-  (property node-types   {t/Str t/Symbol})
-  ;; TODO: Resource type instead of string?
-  (property content-root File)
-
-  ;; TODO: Couldn't get ds/query to work
-  t/NamingContext
-  (lookup
-   [this name]
-   (let [path  (if (instance? ProjectPath name) name (make-project-path this name))
-         nodes (g/node-value this :nodes)]
-     (first (filter #(= path (:filename %)) nodes))))
-
-  t/IDisposable
-  (dispose
-   [this]
-   (println "Dispose GameProject"))
-
-  (on :destroy
-      (println "Destroy GameProject")
-      (g/transact
-       (g/delete-node self))))
-
-(def editor-fns {:atlas      atlas/construct-atlas-editor
-                 :cubemap    cubemap/construct-cubemap-editor
-                 :switcher   switcher/construct-switcher-editor
-                 :platformer platformer/construct-platformer-editor})
-
-(defn- find-editor-fn
-  [file]
-  (let [ext (last (.split file "\\."))
-        editor-fn (if ext ((keyword ext) editor-fns) nil)]
-    (or editor-fn on-edit-text)))
-
-(defn- create-editor
-  [game-project file root]
-  (let [tab-pane      (.lookup root "#editor-tabs")
-        parent        (AnchorPane.)
-        path          (relative-path (:content-root game-project) file)
-        resource-node (t/lookup game-project path)
-        node          (g/transact
-                       ((find-editor-fn game-project (.getName file)) game-project resource-node))
-        close-handler (ui/event-handler event
-                                        (g/transact (g/delete-node node)))]
-=======
 (defn- create-editor [workspace project resource root]
   (let [resource-node (project/get-resource-node project resource)
         resource-type (project/get-resource-type resource-node)]
@@ -206,13 +120,14 @@
             parent (AnchorPane.)
             tab (doto (Tab. (workspace/resource-name resource)) (.setContent parent))
             tabs (doto (.getTabs tab-pane) (.add tab))
-            view (scene/make-scene-view parent tab)]
+            ;; TODO Delete this graph when the tab is closed.
+            view-graph (ds/attach-graph (g/make-graph :volatility 100))
+            view (scene/make-scene-view view-graph parent tab)]
         (.setGraphic tab (get-image-view "cog.png"))
         (.select (.getSelectionModel tab-pane) tab)
-        (g/transactional (setup-rendering-fn resource-node view))
+        (ds/transact (setup-rendering-fn resource-node view))
         (outline-view/setup (.lookup root "#outline") resource-node)
         (properties-view/setup (.lookup root "#properties") resource-node)))))
->>>>>>> 3e2ede6c
 
 (declare tree-item)
 
@@ -262,11 +177,9 @@
     (instance? Menu menu) (doseq [m (.getItems menu)]
                             (.addEventHandler m ActionEvent/ACTION handler))))
 
-<<<<<<< HEAD
-(ds/initialize {:initial-graph (p/project-graph)})
-
-=======
->>>>>>> 3e2ede6c
+(def ^:dynamic *workspace-graph*)
+(def ^:dynamic *project-graph*)
+
 (def the-root (atom nil))
 
 (defn load-stage [workspace project]
@@ -276,21 +189,15 @@
     (.setUseSystemMenuBar (.lookup root "#menu-bar") true)
     (.setTitle stage "Defold Editor 2.0!")
     (.setScene stage scene)
-    
+
     (.show stage)
     (let [handler (ui/event-handler event (println event))]
       (bind-menus (.lookup root "#menu-bar") handler))
-    
+
     (let [close-handler (ui/event-handler event
-<<<<<<< HEAD
                           (g/transact
                             (g/delete-node game-project))
                           (ds/dispose-pending))
-=======
-                                          (g/transactional
-                                            (g/delete project))
-                                          (ds/dispose-pending))
->>>>>>> 3e2ede6c
           dispose-handler (ui/event-handler event (ds/dispose-pending))]
       (.addEventFilter stage MouseEvent/MOUSE_MOVED dispose-handler)
       (.setOnCloseRequest stage close-handler))
@@ -301,80 +208,39 @@
     root))
 
 (defn- create-view [game-project root place node-type]
-  (let [node (g/transact
+  (let [node (ds/transact
               (g/make-node (:_gid game-project) node-type))]
     (n/dispatch-message node :create :parent (.lookup root place))))
 
-<<<<<<< HEAD
-(defn resource-nodes
-  [project-graph game-project paths ^ProgressBar progress-bar]
-  (for [p paths]
-    (p/load-resource project-graph game-project p)))
-
-(defn get-project-paths [game-project content-root]
-  (->> (file-seq content-root)
-    (filter #(.isFile %))
-    (map #(io/file (relative-path content-root %)))
-    (remove #(.startsWith (.getPath %) "."))
-    (remove #(.startsWith (.getPath %) "build"))
-    (map (fn [f] (make-project-path game-project (.getPath f))))))
-
-(defn- post-load
-  [message project-node resource-nodes]
-  (doseq [resource-node resource-nodes]
-    (log/logging-exceptions
-     (str message (:filename resource-node))
-     (when (satisfies? g/MessageTarget resource-node)
-       (g/process-one-event resource-node {:type :load :project project-node})))))
-
-(defn load-project
-  [^File game-project-file]
-  (let [progress-bar    nil
-        project-graph   (ds/attach-graph-with-history (g/make-graph :volatility 10))
-        content-root    (.getParentFile game-project-file)
-        game-project-tx (ds/transact
-                         (g/make-node project-graph GameProject
-                                      :node-types {"script"     TextNode
-                                                   "clj"        clojure/ClojureSourceNode
-                                                   "jpg"        ein/ImageResourceNode
-                                                   "png"        ein/ImageResourceNode
-                                                   "atlas"      atlas/AtlasNode
-                                                   "cubemap"    cubemap/CubemapNode
-                                                   "switcher"   switcher/SwitcherNode
-                                                   "platformer" platformer/PlatformerNode}
-                                      :content-root content-root))
-        game-project    (first (ds/tx-nodes-added game-project-tx))
-        resources       (get-project-paths game-project content-root)
-        tx-result       (ds/transact (resource-nodes project-graph game-project resources progress-bar))
-        resource-nodes  (ds/tx-nodes-added tx-result)]
-    (post-load "Loading" project-graph resource-nodes)
-    (load-stage game-project)
-    (create-view game-project root "#curve-editor-container" CurveEditor)
-    [project-graph game-project]))
-=======
 (defn setup-workspace [project-path]
-  (g/transactional
-    (let [workspace (g/add (n/construct workspace/Workspace :root project-path))]
+  (first
+   (ds/tx-nodes-added
+    (ds/transact
+     (g/make-nodes
+      *workspace-graph*
+      [workspace [workspace/Workspace :root project-path]]
       (cubemap/register-resource-types workspace)
       (image/register-resource-types workspace)
       (atlas/register-resource-types workspace)
       (platformer/register-resource-types workspace)
-      (switcher/register-resource-types workspace)
-      workspace)))
+      (switcher/register-resource-types workspace))))))
 
 (defn open-project
   [^File game-project-file]
   (let [progress-bar nil
         project-path (.getPath (.getParentFile game-project-file))
-        workspace (setup-workspace project-path)
-        project (g/transactional (let [project (g/add (n/construct project/Project))]
-                                   (g/connect workspace :resource-list project :resources)
-                                   project))
-        resources (g/node-value workspace :resource-list)
-        project (project/load-project project resources)
-        root (load-stage workspace project)
-        curve (create-view project root "#curve-editor-container" CurveEditor)]))
->>>>>>> 3e2ede6c
+        workspace    (setup-workspace project-path)
+        project      (first
+                      (ds/tx-nodes-added
+                       (ds/transact
+                        (g/make-nodes
+                         *project-graph*
+                         [project project/Project]
+                         (g/connect workspace :resource-list project :resources)))))
+        resources    (g/node-value workspace :resource-list)
+        project      (project/load-project project resources)
+        root         (load-stage workspace project)
+        curve        (create-view project root "#curve-editor-container" CurveEditor)]))
 
 (defn get-preference [key]
   (let [prefs (.node (Preferences/userRoot) "defold")]
@@ -387,16 +253,11 @@
 (Platform/runLater
   (fn []
     (when (nil? @the-root)
-      (ds/initialize {:initial-graph (core/make-graph)})
-      (ds/start))
+      (ds/initialize {:initial-graph (workspace/workspace-graph)})
+      (alter-var-root! #'*workspace-graph* (ds/last-graph-added))
+      (alter-var-root! #'*project-graph*   (ds/attach-graph-with-history (g/make-graph :volatility 1))))
     (let [pref-key "default-project-file"
           project-file (or (get-preference pref-key) (jfx/choose-file "Open Project" "~" "game.project" "Project Files" ["*.project"]))]
       (when project-file
         (set-preference pref-key project-file)
-<<<<<<< HEAD
-        (let [[project-graph game-project] (load-project (io/file project-file))]
-          (alter-var-root! #'*project-graph* project-graph)
-          (alter-var-root! #'*game-project*  game-project))))))
-=======
-        (open-project (io/file project-file))))))
->>>>>>> 3e2ede6c
+        (open-project (io/file project-file))))))