(ns editor.debug-view
  (:require [clojure.java.io :as io]
            [clojure.set :as set]
            [clojure.string :as string]
            [dynamo.graph :as g]
            [editor.console :as console]
            [editor.core :as core]
            [editor.debugging.mobdebug :as mobdebug]
            [editor.defold-project :as project]
            [editor.dialogs :as dialogs]
            [editor.engine :as engine]
            [editor.handler :as handler]
            [editor.lua :as lua]
            [editor.protobuf :as protobuf]
            [editor.resource :as resource]
            [editor.targets :as targets]
            [editor.ui :as ui]
            [editor.workspace :as workspace]
            [service.log :as log])
  (:import [com.dynamo.lua.proto Lua$LuaModule]
           [editor.debugging.mobdebug LuaStructure]
           [java.nio.file Files]
           [java.util Collection]
           [javafx.event ActionEvent]
<<<<<<< HEAD
           [javafx.scene Parent Scene]
           [javafx.scene.control Button Label ListView SplitPane TreeItem TreeView TextField]
=======
           [javafx.scene Parent]
           [javafx.scene.control Button Label ListView TextField TreeItem TreeView]
>>>>>>> e3d08041
           [javafx.scene.layout HBox Pane Priority]
           [org.apache.commons.io FilenameUtils]))

(set! *warn-on-reflection* true)

(def ^:private break-label "Break")
(def ^:private continue-label "Continue")
(def ^:private detach-debugger-label "Detach Debugger")
(def ^:private start-debugger-label "Start / Attach")
(def ^:private step-into-label "Step Into")
(def ^:private step-out-label "Step Out")
(def ^:private step-over-label "Step Over")
(def ^:private stop-debugger-label "Stop Debugger")
(def ^:private open-web-profiler-label "Open Web Profiler")

(defn- single [coll]
  (when (nil? (next coll)) (first coll)))

(defn- set-debugger-data-visible!
  [^Parent right-pane visible?]
  (ui/with-controls right-pane [^Parent right-split ^Parent debugger-data-split]
    (let [was-visible? (.isVisible debugger-data-split)]
      (when (not= was-visible? visible?)
        (ui/visible! right-split (not visible?))
        (ui/visible! debugger-data-split visible?)))))

(defn- debuggable-resource? [resource]
  (boolean (some-> resource resource/resource-type :tags (contains? :debuggable))))

(g/defnk update-available-controls!
  [active-resource ^Parent console-grid-pane debug-session right-pane suspension-state]
  (let [frames (:stack suspension-state)
        suspended? (some? frames)
        resource-debuggable? (debuggable-resource? active-resource)
        debug-session? (some? debug-session)]
    (set-debugger-data-visible! right-pane (and debug-session? resource-debuggable? suspended?))
    (ui/with-controls console-grid-pane [debugger-prompt debugger-tool-bar]
      (ui/visible! debugger-prompt (and debug-session? suspended?))
      (ui/visible! debugger-tool-bar debug-session?))
    (when debug-session?
      (ui/with-controls console-grid-pane [debugger-prompt-field pause-debugger-button play-debugger-button step-in-debugger-button step-out-debugger-button step-over-debugger-button]
        (ui/visible! pause-debugger-button (not suspended?))
        (ui/visible! play-debugger-button suspended?)
        (ui/enable! pause-debugger-button (not suspended?))
        (ui/enable! play-debugger-button suspended?)
        (ui/enable! step-in-debugger-button suspended?)
        (ui/enable! step-out-debugger-button suspended?)
        (ui/enable! step-over-debugger-button suspended?)
        (ui/enable! debugger-prompt-field suspended?)))
    (.layout console-grid-pane)))

(g/defnk update-call-stack!
  [debug-session suspension-state right-pane]
  ;; NOTE: This should only depend upon stuff that changes due to a state change
  ;; in the debugger, since selecting the top-frame below will open the suspended
  ;; file and line in the editor.
  (when (some? debug-session)
    (ui/with-controls right-pane [^ListView debugger-call-stack]
      (let [frames (:stack suspension-state)
            suspended? (some? frames)
            items (.getItems debugger-call-stack)]
        (if suspended?
          (do
            (.setAll items ^Collection frames)
            (when-some [top-frame (first frames)]
              (ui/select! debugger-call-stack top-frame)))
          (.clear items))))))

(g/defnk produce-execution-locations
  [suspension-state]
  (when-some [frames (-> suspension-state :stack)]
    (into []
          (map-indexed (fn [i frame]
                         (-> frame
                             (select-keys [:file :line])
                             (assoc :type (if (zero? i) :current-line :current-frame)))))
          frames)))

(g/defnode DebugView
  (inherits core/Scope)

  (property open-resource-fn g/Any)
  (property state-changed-fn g/Any)

  (property debug-session g/Any)
  (property suspension-state g/Any)

<<<<<<< HEAD
  (property root Parent)
  (property scene Scene)
=======
  (property console-grid-pane Parent)
  (property right-pane Parent)
>>>>>>> e3d08041

  (input active-resource resource/Resource)

  (output update-available-controls g/Any :cached update-available-controls!)
  (output update-call-stack g/Any :cached update-call-stack!)
  (output execution-locations g/Any :cached produce-execution-locations))

(defn- current-stack-frame
  [debug-view]
  (let [right-pane (g/node-value debug-view :right-pane)]
    (ui/with-controls right-pane [^ListView debugger-call-stack]
      (first (.. debugger-call-stack getSelectionModel getSelectedIndices)))))

(defn- sanitize-eval-error [error-string]
  (let [error-line-pattern ":1: "
        i (string/index-of error-string error-line-pattern)
        displayed-error (if (some? i)
                          (subs error-string (+ i (count error-line-pattern)))
                          error-string)]
    (str "ERROR:EVAL: " displayed-error)))

(defn- eval-result->lines [result]
  (->> result
       vals
       (map mobdebug/lua-value->structure-string)
       (string/join "\n")
       string/split-lines))

(defn- on-eval-input
  [debug-view ^ActionEvent event]
  (when-some [debug-session (g/node-value debug-view :debug-session)]
    (let [input ^TextField (.getSource event)
          code  (.getText input)
          frame (current-stack-frame debug-view)]
      (.clear input)
      (assert (= :suspended (mobdebug/state debug-session)))
      (console/append-console-entry! :eval-expression code)
      (future
        (let [ret (mobdebug/eval debug-session code frame)]
          (cond
            (= :bad-request (:error ret))
            (console/append-console-entry! :eval-error "Bad request")

            (string? (:error ret))
            (console/append-console-entry! :eval-error (sanitize-eval-error (:error ret)))

            (:result ret)
            (doseq [line (eval-result->lines (:result ret))]
              (console/append-console-entry! :eval-result line))

            :else
            (console/append-console-entry! :eval-error (str ret))))))))

(defn- setup-tool-bar!
  [^Parent console-tool-bar]
  (ui/with-controls console-tool-bar [^Parent debugger-tool-bar ^Button pause-debugger-button ^Button play-debugger-button step-in-debugger-button step-out-debugger-button step-over-debugger-button stop-debugger-button]
    (.bind (.managedProperty debugger-tool-bar) (.visibleProperty debugger-tool-bar))
    (.bind (.managedProperty pause-debugger-button) (.visibleProperty pause-debugger-button))
    (.bind (.managedProperty play-debugger-button) (.visibleProperty play-debugger-button))
    (ui/tooltip! pause-debugger-button break-label)
    (ui/tooltip! play-debugger-button continue-label)
    (ui/tooltip! step-in-debugger-button step-into-label)
    (ui/tooltip! step-out-debugger-button step-out-label)
    (ui/tooltip! step-over-debugger-button step-over-label)
    (ui/tooltip! stop-debugger-button stop-debugger-label)
    (ui/bind-action! pause-debugger-button :break)
    (ui/bind-action! play-debugger-button :continue)
    (ui/bind-action! step-in-debugger-button :step-into)
    (ui/bind-action! step-out-debugger-button :step-out)
    (ui/bind-action! step-over-debugger-button :step-over)
    (ui/bind-action! stop-debugger-button :stop-debugger)))

(defn- setup-call-stack-view!
  [^ListView debugger-call-stack]
  (doto debugger-call-stack
    (ui/cell-factory! (fn [{:keys [function file line]}]
                        (let [path (FilenameUtils/getFullPath file)
                              name (FilenameUtils/getName file)]
                          {:graphic (doto (HBox.)
                                      (ui/children! [(doto (Label. (str function))
                                                       (ui/add-style! "call-stack-function"))
                                                     (doto (Pane.)
                                                       (HBox/setHgrow Priority/ALWAYS)
                                                       (ui/fill-control))
                                                     (doto (Label. path)
                                                       (ui/add-style! "call-stack-path"))
                                                     (doto (Label. name)
                                                       (ui/add-style! "call-stack-file"))
                                                     (doto (HBox.)
                                                       (ui/add-style! "call-stack-line-container")
                                                       (ui/children! [(doto (Label. (str line))
                                                                        (ui/add-style! "call-stack-line"))]))]))})))))

(defn- setup-variables-view!
  [^TreeView debugger-variables]
  (doto debugger-variables
    (.setShowRoot false)
    (ui/cell-factory! (fn [{:keys [display-name display-value]}]
                        {:graphic (doto (HBox.)
                                    (ui/fill-control)
                                    (ui/children! [(Label. display-name)
                                                   (doto (Label. "=")
                                                     (ui/add-style! "equals"))
                                                   (Label. display-value)]))}))))

(defn- make-variable-tree-item
  [[name value]]
  (let [variable {:name name
                  :display-name (mobdebug/lua-value->identity-string name)
                  :value value
                  :display-value (mobdebug/lua-value->identity-string value)}
        tree-item (TreeItem. variable)
        children (.getChildren tree-item)]
    (when (and (instance? LuaStructure value)
               (pos? (count value)))
      (.add children (TreeItem.))
      (ui/observe-once (.expandedProperty tree-item)
                       (fn [_ _ _]
                         (.setAll children ^Collection (map make-variable-tree-item value)))))
    tree-item))

(defn- make-variables-tree-item
  [locals upvalues]
  (let [ret (TreeItem.)
        children (.getChildren ret)]
    (.setAll children ^Collection (map make-variable-tree-item (concat locals upvalues)))
    ret))

(defn- setup-controls!
  [debug-view ^Parent console-grid-pane ^Parent right-pane]
  (ui/with-controls console-grid-pane [console-tool-bar
                                       ^Parent debugger-prompt
                                       debugger-prompt-field]
    ;; tool bar
    (setup-tool-bar! console-tool-bar)

    ;; debugger prompt
    (.bind (.managedProperty debugger-prompt) (.visibleProperty debugger-prompt))
    (ui/on-action! debugger-prompt-field #(on-eval-input debug-view %)))

  (ui/with-controls right-pane [debugger-call-stack
                                ^Parent debugger-data-split
                                ^TreeView debugger-variables
                                ^Parent right-split]
    ;; debugger data views
    (.bind (.managedProperty debugger-data-split) (.visibleProperty debugger-data-split))
    (.bind (.managedProperty right-split) (.visibleProperty right-split))

    ;; call stack
    (setup-call-stack-view! debugger-call-stack)

    (ui/observe-selection debugger-call-stack
                          (fn [node selected-frames]
                            (let [selected-frame (single selected-frames)]
                              (let [{:keys [file line]} selected-frame]
                                (when (and file line)
                                  (let [open-resource-fn (g/node-value debug-view :open-resource-fn)]
                                    (open-resource-fn file line))))
                              (.setRoot debugger-variables (make-variables-tree-item
                                                             (:locals selected-frame)
                                                             (:upvalues selected-frame))))))

    ;; variables
    (setup-variables-view! debugger-variables))

  ;; expose to view node
  (g/set-property! debug-view :console-grid-pane console-grid-pane :right-pane right-pane)
  nil)

(defn- file-or-module->resource
  [workspace file]
  (some (partial workspace/find-resource workspace) [file (lua/lua-module->path file)]))

(defn- make-open-resource-fn
  [project open-resource-fn]
  (let [workspace (project/workspace project)]
    (fn [file-or-module line]
      (let [resource (file-or-module->resource workspace file-or-module)]
        (when resource
          (open-resource-fn resource {:line line})))
      nil)))

(defn- set-breakpoint!
  [debug-session {:keys [resource line] :as breakpoint}]
  (when-some [path (resource/proj-path resource)]
    ;; NOTE: The filenames returned by debug.getinfo("S").source
    ;; differs between lua/luajit:
    ;;
    ;; - luajit always returns a path for both .script components and
    ;;   .lua modules, ie. /path/to/module.lua
    ;;
    ;; - lua returns a path for .script components, but the dotted
    ;;   module name path.to.module for .lua modules
    ;;
    ;; So, when the breakpoint is being added to a .lua module, we set
    ;; an additional breakpoint on the module name, ensuring we break
    ;; correctly in both cases.
    (mobdebug/set-breakpoint! debug-session path (inc line))
    (when (= "lua" (FilenameUtils/getExtension path))
      (mobdebug/set-breakpoint! debug-session (lua/path->lua-module path) (inc line)))))

(defn- remove-breakpoint!
  [debug-session {:keys [resource line] :as breakpoint}]
  (when-some [path (resource/proj-path resource)]
    (mobdebug/remove-breakpoint! debug-session path (inc line))
    (when (= "lua" (FilenameUtils/getExtension path))
      (mobdebug/remove-breakpoint! debug-session (lua/path->lua-module path) (inc line)))))

(defn- update-breakpoints!
  ([debug-session breakpoints]
   (update-breakpoints! debug-session #{} breakpoints))
  ([debug-session old new]
   (let [added (set/difference new old)
         removed (set/difference old new)]
     (when (or (seq added) (seq removed))
       (mobdebug/with-suspended-session debug-session
         (fn [debug-session]
           (run! #(set-breakpoint! debug-session %) added)
           (run! #(remove-breakpoint! debug-session %) removed)))))))

(defn- make-update-timer
  [project debug-view]
  (let [state   (volatile! {})
        tick-fn (fn [timer _]
                  (when-not (ui/ui-disabled?)
                    ;; if we don't have a debug session going on, there is no point in pulling
                    ;; project/breakpoints or updating the "last breakpoints" state.
                    (when-some [debug-session (g/node-value debug-view :debug-session)]
                      (let [breakpoints (set (g/node-value project :breakpoints))]
                        (update-breakpoints! debug-session (:breakpoints @state) breakpoints)
                        (vreset! state {:breakpoints breakpoints})))))]
    (ui/->timer 4 "debugger-update-timer" tick-fn)))

(defn- setup-view! [debug-view app-view]
  (g/transact
    [(g/connect app-view :active-resource debug-view :active-resource)
     (g/connect debug-view :execution-locations app-view :debugger-execution-locations)])
  debug-view)

(defn make-view!
<<<<<<< HEAD
  [app-view view-graph project root scene open-resource-fn]
  (let [view-id (setup-view! (g/make-node! view-graph DebugView
                                           :scene scene
                                           :open-resource-fn (make-open-resource-fn project open-resource-fn))
=======
  [app-view view-graph project ^Parent root open-resource-fn state-changed-fn]
  (let [console-grid-pane (.lookup root "#console-grid-pane")
        right-pane (.lookup root "#right-pane")
        view-id (setup-view! (g/make-node! view-graph DebugView
                                           :open-resource-fn (make-open-resource-fn project open-resource-fn)
                                           :state-changed-fn state-changed-fn)
>>>>>>> e3d08041
                             app-view)
        timer (make-update-timer project view-id)]
    (setup-controls! view-id console-grid-pane right-pane)
    (ui/timer-start! timer)
    view-id))

<<<<<<< HEAD
(defn show!
  [debug-view]
  (ui/user-data! (g/node-value debug-view :scene) ::ui/refresh-requested? true)
  (ui/with-controls (g/node-value debug-view :root) [tool-tabs]
    (ui/select-tab! tool-tabs "console-tab")))
=======
(defn- state-changed! [debug-view attention?]
  (let [state-changed-fn (g/node-value debug-view :state-changed-fn)]
    (state-changed-fn attention?)))
>>>>>>> e3d08041

(defn- update-suspension-state!
  [debug-view debug-session]
  (let [stack (mobdebug/stack debug-session)]
    (g/set-property! debug-view
                     :suspension-state {:stack (:stack stack)})))

(defn- make-debugger-callbacks
  [debug-view]
  {:on-suspended (fn [debug-session _suspend-event]
                   (ui/run-later
                     (update-suspension-state! debug-view debug-session)
<<<<<<< HEAD
                     (show! debug-view)))
   :on-resumed   (fn [debug-session]
                   (ui/run-later
                     (ui/user-data! (g/node-value debug-view :scene)
                                    ::ui/refresh-requested? true)
                     (g/set-property! debug-view :suspension-state nil)))})
=======
                     (state-changed! debug-view true)))
   :on-resumed   (fn [_debug-session]
                   (ui/run-later
                     (g/set-property! debug-view :suspension-state nil)
                     (state-changed! debug-view false)))})
>>>>>>> e3d08041

(def ^:private mobdebug-port 8172)

(defn start-debugger!
  [debug-view project target-address]
  (mobdebug/connect! target-address mobdebug-port
                     (fn [debug-session]
                       (ui/run-now
                         (g/update-property! debug-view :debug-session
                                             (fn [old new]
                                               (when old (mobdebug/close! old))
                                               new)
                                             debug-session)
                         (update-breakpoints! debug-session (g/node-value project :breakpoints))
                         (mobdebug/run! debug-session (make-debugger-callbacks debug-view))
                         (state-changed! debug-view true)))
                     (fn [_debug-session]
                       (ui/run-now
                         (ui/user-data! (g/node-value debug-view :scene)
                                        ::ui/refresh-requested? true)
                         (g/set-property! debug-view
                                          :debug-session nil
                                          :suspension-state nil)
                         (state-changed! debug-view false)))))

(defn current-session
  ([debug-view]
   (g/with-auto-evaluation-context evaluation-context
     (current-session debug-view evaluation-context)))
  ([debug-view evaluation-context]
   (g/node-value debug-view :debug-session evaluation-context)))

(defn suspended?
  [debug-view evaluation-context]
  (and (current-session debug-view evaluation-context)
       (some? (g/node-value debug-view :suspension-state evaluation-context))))
<<<<<<< HEAD
=======

(defn debugging? [debug-view evaluation-context]
  (some? (current-session debug-view evaluation-context)))

(defn can-attach? [prefs]
  (if-some [target (targets/selected-target prefs)]
    (targets/controllable-target? target)
    false))
>>>>>>> e3d08041

(def ^:private debugger-init-script "/_defold/debugger/start.lua")

(defn build-targets
  [project evaluation-context]
  (let [start-script (project/get-resource-node project debugger-init-script evaluation-context)]
    (g/node-value start-script :build-targets evaluation-context)))

(defn- built-lua-module
  [build-artifacts path]
  (let [build-artifact (->> build-artifacts
                            (filter #(= (some-> % :resource :resource resource/proj-path) path))
                            (first))]
    (some->> build-artifact
             :resource
             io/file
             .toPath
             Files/readAllBytes
             (protobuf/bytes->map Lua$LuaModule))))

(defn attach!
  [debug-view project target build-artifacts]
  (let [target-address (:address target "localhost")
        lua-module (built-lua-module build-artifacts debugger-init-script)]
    (assert lua-module)
    (let [attach-successful? (try
                               (engine/run-script! target lua-module)
                               true
                               (catch Exception exception
                                 (let [msg (str "Failed to attach debugger to " target-address ":" mobdebug-port ".\n"
                                                "Check that the game is running and is reachable over the network.\n")]
                                   (log/error :msg msg :exception exception)
                                   (dialogs/make-error-dialog "Attach Debugger Failed" msg (.getMessage exception))
                                   false)))]
      (when attach-successful?
        (start-debugger! debug-view project target-address)))))

(defn detach!
  [debug-view]
  (when-some [debug-session (current-session debug-view)]
    (mobdebug/done! debug-session)))

(handler/defhandler :break :global
  (enabled? [debug-view evaluation-context]
            (= :running (some-> (current-session debug-view evaluation-context) mobdebug/state)))
  (run [debug-view] (mobdebug/suspend! (current-session debug-view))))

(handler/defhandler :continue :global
<<<<<<< HEAD
=======
  ;; NOTE: Shares a shortcut with :app-view/start-debugger.
  ;; Only one of them can be active at a time. This creates the impression that
  ;; there is a single menu item whose label changes in various states.
  (active? [debug-view evaluation-context]
           (debugging? debug-view evaluation-context))
>>>>>>> e3d08041
  (enabled? [debug-view evaluation-context]
            (= :suspended (some-> (current-session debug-view evaluation-context) mobdebug/state)))
  (run [debug-view] (mobdebug/run! (current-session debug-view)
                                   (make-debugger-callbacks debug-view))))

(handler/defhandler :step-over :global
  (enabled? [debug-view evaluation-context]
            (= :suspended (some-> (current-session debug-view evaluation-context) mobdebug/state)))
  (run [debug-view] (mobdebug/step-over! (current-session debug-view)
                                         (make-debugger-callbacks debug-view))))

(handler/defhandler :step-into :global
  (enabled? [debug-view evaluation-context]
            (= :suspended (some-> (current-session debug-view evaluation-context) mobdebug/state)))
  (run [debug-view] (mobdebug/step-into! (current-session debug-view)
                                         (make-debugger-callbacks debug-view))))

(handler/defhandler :step-out :global
  (enabled? [debug-view evaluation-context]
            (= :suspended (some-> (current-session debug-view evaluation-context) mobdebug/state)))
  (run [debug-view] (mobdebug/step-out! (current-session debug-view)
                                        (make-debugger-callbacks debug-view))))

(handler/defhandler :detach-debugger :global
  (enabled? [debug-view evaluation-context]
            (current-session debug-view evaluation-context))
  (run [debug-view] (mobdebug/done! (current-session debug-view))))

(handler/defhandler :stop-debugger :global
  (enabled? [debug-view evaluation-context]
            (current-session debug-view evaluation-context))
  (run [debug-view] (mobdebug/exit! (current-session debug-view))))

(defn- can-change-resolution? [debug-view prefs evaluation-context]
  (and (targets/controllable-target? (targets/selected-target prefs))
       (not (suspended? debug-view evaluation-context))))

(def should-rotate-device?
  (atom false))

(handler/defhandler :set-resolution :global
  (enabled? [debug-view prefs evaluation-context]
            (can-change-resolution? debug-view prefs evaluation-context))
  (run [project app-view prefs build-errors-view selection user-data]
       (engine/change-resolution! (targets/selected-target prefs) (:width user-data) (:height user-data) @should-rotate-device?)))

(handler/defhandler :set-custom-resolution :global
  (enabled? [debug-view prefs evaluation-context]
            (can-change-resolution? debug-view prefs evaluation-context))
  (run [project app-view prefs build-errors-view selection user-data]
       (let [[ok width height] (dialogs/make-resolution-dialog)]
         (when ok
           (engine/change-resolution! (targets/selected-target prefs) width height @should-rotate-device?)))))

(handler/defhandler :set-rotate-device :global
  (enabled? [] true)
  (run [project app-view prefs build-errors-view selection user-data]
       (swap! should-rotate-device? not))
  (state [app-view user-data] @should-rotate-device?))

(handler/defhandler :disabled-menu-label :global
  (enabled? [] false))

(handler/defhandler :open-web-profiler :global
  (enabled? [prefs]
    (some? (targets/selected-target prefs)))
  (run [prefs]
    (let [address (:address (targets/selected-target prefs))]
      (ui/open-url (format "http://%s:8002/" address)))))

(ui/extend-menu ::menubar :editor.defold-project/project
                [{:label "Debug"
                  :id ::debug
                  :children [{:label start-debugger-label
                              :command :start-debugger}
                             {:label continue-label
                              :command :continue}
                             {:label break-label
                              :command :break}
                             {:label step-over-label
                              :command :step-over}
                             {:label step-into-label
                              :command :step-into}
                             {:label step-out-label
                              :command :step-out}
                             {:label :separator}
                             {:label detach-debugger-label
                              :command :detach-debugger}
                             {:label stop-debugger-label
                              :command :stop-debugger}
                             {:label :separator}
                             {:label open-web-profiler-label
                              :command :open-web-profiler}
                             {:label :separator}
                             {:label "Simulate Resolution"
                              :children [{:label "Custom Resolution..."
                                          :command :set-custom-resolution}
                                         {:label "Apple"
                                          :children [{:label "iPhone"
                                                      :children [{:label "Viewport Resolutions"
                                                                  :command :disabled-menu-label}
                                                                 {:label "iPhone 4 (320x480)"
                                                                  :command :set-resolution
                                                                  :user-data {:width 320
                                                                              :height 480}}
                                                                 {:label "iPhone 5/SE (320x568)"
                                                                  :command :set-resolution
                                                                  :user-data {:width 320
                                                                              :height 568}}
                                                                 {:label "iPhone 6/7/8 (375x667)"
                                                                  :command :set-resolution
                                                                  :user-data {:width 375
                                                                              :height 667}}
                                                                 {:label "iPhone 6/7/8 Plus (414x736)"
                                                                  :command :set-resolution
                                                                  :user-data {:width 414
                                                                              :height 736}}
                                                                 {:label "iPhone X/XS (375x812)"
                                                                  :command :set-resolution
                                                                  :user-data {:width 375
                                                                              :height 812}}
                                                                 {:label "iPhone XR/XS Max (414x896)"
                                                                  :command :set-resolution
                                                                  :user-data {:width 414
                                                                              :height 896}}
                                                                 {:label :separator}
                                                                 {:label "Native Resolutions"
                                                                  :command :disabled-menu-label}
                                                                 {:label "iPhone 4 (640x960)"
                                                                  :command :set-resolution
                                                                  :user-data {:width 640
                                                                              :height 960}}
                                                                 {:label "iPhone 5/SE (640x1136)"
                                                                  :command :set-resolution
                                                                  :user-data {:width 640
                                                                              :height 1136}}
                                                                 {:label "iPhone 6/7/8 (750x1334)"
                                                                  :command :set-resolution
                                                                  :user-data {:width 750
                                                                              :height 1334}}
                                                                 {:label "iPhone 6/7/8 Plus (1242x2208)"
                                                                  :command :set-resolution
                                                                  :user-data {:width 1242
                                                                              :height 2208}}
                                                                 {:label "iPhone X/XS (1125x2436)"
                                                                  :command :set-resolution
                                                                  :user-data {:width 1125
                                                                              :height 2436}}
                                                                 {:label "iPhone XS Max (1242x2688)"
                                                                  :command :set-resolution
                                                                  :user-data {:width 1242
                                                                              :height 2688}}
                                                                 {:label "iPhone XR (828x1792)"
                                                                  :command :set-resolution
                                                                  :user-data {:width 828
                                                                              :height 1792}}]}
                                                     {:label "iPad"
                                                      :children [{:label "Viewport Resolutions"
                                                                  :command :disabled-menu-label}
                                                                 {:label "iPad Pro (1024x1366)"
                                                                  :command :set-resolution
                                                                  :user-data {:width 1024
                                                                              :height 1366}}
                                                                 {:label "iPad (768x1024)"
                                                                  :command :set-resolution
                                                                  :user-data {:width 768
                                                                              :height 1024}}
                                                                 {:label :separator}
                                                                 {:label "Native Resolutions"
                                                                  :command :disabled-menu-label}
                                                                 {:label "iPad Pro (2048x2732)"
                                                                  :command :set-resolution
                                                                  :user-data {:width 2048
                                                                              :height 2732}}
                                                                 {:label "iPad (1536x2048)"
                                                                  :command :set-resolution
                                                                  :user-data {:width 1536
                                                                              :height 2048}}
                                                                 {:label "iPad Mini (768x1024)"
                                                                  :command :set-resolution
                                                                  :user-data {:width 768
                                                                              :height 1024}}]}]}
                                         {:label "Android Devices"
                                          :children [{:label "Viewport Resolutions"
                                                      :command :disabled-menu-label}
                                                     {:label "Samsung Galaxy S7 (360x640)"
                                                      :command :set-resolution
                                                      :user-data {:width 360
                                                                  :height 640}}
                                                     {:label "Samsung Galaxy S8/S9/Note 9 (360x740)"
                                                      :command :set-resolution
                                                      :user-data {:width 360
                                                                  :height 740}}
                                                     {:label "Google Pixel 1/2/XL (412x732)"
                                                      :command :set-resolution
                                                      :user-data {:width 412
                                                                  :height 732}}
                                                     {:label "Google Pixel 3 (412x824)"
                                                      :command :set-resolution
                                                      :user-data {:width 412
                                                                  :height 824}}
                                                     {:label "Google Pixel 3 XL (412x847)"
                                                      :command :set-resolution
                                                      :user-data {:width 412
                                                                  :height 847}}
                                                     {:label :separator}
                                                     {:label "Native Resolutions"
                                                      :command :disabled-menu-label}
                                                     {:label "Samsung Galaxy S7 (1440x2560)"
                                                      :command :set-resolution
                                                      :user-data {:width 1440
                                                                  :height 2560}}
                                                     {:label "Samsung Galaxy S8/S9/Note 9 (1440x2960)"
                                                      :command :set-resolution
                                                      :user-data {:width 1440
                                                                  :height 2960}}
                                                     {:label "Google Pixel (1080x1920)"
                                                      :command :set-resolution
                                                      :user-data {:width 1080
                                                                  :height 1920}}
                                                     {:label "Google Pixel 2/XL (1440x2560)"
                                                      :command :set-resolution
                                                      :user-data {:width 1440
                                                                  :height 2560}}
                                                     {:label "Google Pixel 3 (1080x2160)"
                                                      :command :set-resolution
                                                      :user-data {:width 1080
                                                                  :height 2160}}
                                                     {:label "Google Pixel 3 XL (1440x2960)"
                                                      :command :set-resolution
                                                      :user-data {:width 1440
                                                                  :height 2960}}]}
                                         {:label "Rotated Device"
                                          :command :set-rotate-device
                                          :check true}]}]}])<|MERGE_RESOLUTION|>--- conflicted
+++ resolved
@@ -22,13 +22,8 @@
            [java.nio.file Files]
            [java.util Collection]
            [javafx.event ActionEvent]
-<<<<<<< HEAD
-           [javafx.scene Parent Scene]
-           [javafx.scene.control Button Label ListView SplitPane TreeItem TreeView TextField]
-=======
            [javafx.scene Parent]
            [javafx.scene.control Button Label ListView TextField TreeItem TreeView]
->>>>>>> e3d08041
            [javafx.scene.layout HBox Pane Priority]
            [org.apache.commons.io FilenameUtils]))
 
@@ -116,13 +111,8 @@
   (property debug-session g/Any)
   (property suspension-state g/Any)
 
-<<<<<<< HEAD
-  (property root Parent)
-  (property scene Scene)
-=======
   (property console-grid-pane Parent)
   (property right-pane Parent)
->>>>>>> e3d08041
 
   (input active-resource resource/Resource)
 
@@ -363,36 +353,21 @@
   debug-view)
 
 (defn make-view!
-<<<<<<< HEAD
-  [app-view view-graph project root scene open-resource-fn]
-  (let [view-id (setup-view! (g/make-node! view-graph DebugView
-                                           :scene scene
-                                           :open-resource-fn (make-open-resource-fn project open-resource-fn))
-=======
   [app-view view-graph project ^Parent root open-resource-fn state-changed-fn]
   (let [console-grid-pane (.lookup root "#console-grid-pane")
         right-pane (.lookup root "#right-pane")
         view-id (setup-view! (g/make-node! view-graph DebugView
                                            :open-resource-fn (make-open-resource-fn project open-resource-fn)
                                            :state-changed-fn state-changed-fn)
->>>>>>> e3d08041
                              app-view)
         timer (make-update-timer project view-id)]
     (setup-controls! view-id console-grid-pane right-pane)
     (ui/timer-start! timer)
     view-id))
 
-<<<<<<< HEAD
-(defn show!
-  [debug-view]
-  (ui/user-data! (g/node-value debug-view :scene) ::ui/refresh-requested? true)
-  (ui/with-controls (g/node-value debug-view :root) [tool-tabs]
-    (ui/select-tab! tool-tabs "console-tab")))
-=======
 (defn- state-changed! [debug-view attention?]
   (let [state-changed-fn (g/node-value debug-view :state-changed-fn)]
     (state-changed-fn attention?)))
->>>>>>> e3d08041
 
 (defn- update-suspension-state!
   [debug-view debug-session]
@@ -405,20 +380,11 @@
   {:on-suspended (fn [debug-session _suspend-event]
                    (ui/run-later
                      (update-suspension-state! debug-view debug-session)
-<<<<<<< HEAD
-                     (show! debug-view)))
-   :on-resumed   (fn [debug-session]
-                   (ui/run-later
-                     (ui/user-data! (g/node-value debug-view :scene)
-                                    ::ui/refresh-requested? true)
-                     (g/set-property! debug-view :suspension-state nil)))})
-=======
                      (state-changed! debug-view true)))
    :on-resumed   (fn [_debug-session]
                    (ui/run-later
                      (g/set-property! debug-view :suspension-state nil)
                      (state-changed! debug-view false)))})
->>>>>>> e3d08041
 
 (def ^:private mobdebug-port 8172)
 
@@ -437,8 +403,6 @@
                          (state-changed! debug-view true)))
                      (fn [_debug-session]
                        (ui/run-now
-                         (ui/user-data! (g/node-value debug-view :scene)
-                                        ::ui/refresh-requested? true)
                          (g/set-property! debug-view
                                           :debug-session nil
                                           :suspension-state nil)
@@ -455,8 +419,6 @@
   [debug-view evaluation-context]
   (and (current-session debug-view evaluation-context)
        (some? (g/node-value debug-view :suspension-state evaluation-context))))
-<<<<<<< HEAD
-=======
 
 (defn debugging? [debug-view evaluation-context]
   (some? (current-session debug-view evaluation-context)))
@@ -465,7 +427,6 @@
   (if-some [target (targets/selected-target prefs)]
     (targets/controllable-target? target)
     false))
->>>>>>> e3d08041
 
 (def ^:private debugger-init-script "/_defold/debugger/start.lua")
 
@@ -514,14 +475,11 @@
   (run [debug-view] (mobdebug/suspend! (current-session debug-view))))
 
 (handler/defhandler :continue :global
-<<<<<<< HEAD
-=======
   ;; NOTE: Shares a shortcut with :app-view/start-debugger.
   ;; Only one of them can be active at a time. This creates the impression that
   ;; there is a single menu item whose label changes in various states.
   (active? [debug-view evaluation-context]
            (debugging? debug-view evaluation-context))
->>>>>>> e3d08041
   (enabled? [debug-view evaluation-context]
             (= :suspended (some-> (current-session debug-view evaluation-context) mobdebug/state)))
   (run [debug-view] (mobdebug/run! (current-session debug-view)
