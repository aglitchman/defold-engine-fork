--- conflicted
+++ resolved
@@ -368,17 +368,10 @@
         type-regs (for [[key-form value-type-form] (:register-type-info node-type-def)]
                     `(in/register-value-type ~key-form ~value-type-form))
         node-type-def (dissoc node-type-def :register-type-info)]
-<<<<<<< HEAD
-
-    (def last-fwd-decls fwd-decls)
-    (def last-fn-defs fn-defs)
-    (println type-name :# (count fn-defs))
-=======
     (println type-name :# (count fwd-decls))
     (def last-fwd-decls fwd-decls)
     (def last-fn-defs fn-defs)
     #_(println fwd-decls)
->>>>>>> d7404b76
     ;; This try-block was an attempt to catch "Code too large" errors when method size exceeded 64kb in the JVM.
     ;; Surprisingly, the addition of the try-block stopped the error from happening, so leaving it here.
     ;; "Problem solved!" lol
